--- conflicted
+++ resolved
@@ -79,7 +79,6 @@
 from .threads import Thread
 from .sticker import GuildSticker, StandardSticker, StickerPack, _sticker_factory
 from .soundboard import SoundboardDefaultSound, SoundboardSound
-from ._types import DatabaseT
 
 if TYPE_CHECKING:
     from types import TracebackType
@@ -174,7 +173,7 @@
 _loop: Any = _LoopSentinel()
 
 
-class Client[DatabaseT]:
+class Client:
     r"""Represents a client connection that connects to Discord.
     This class is used to interact with the Discord WebSocket and API.
 
@@ -296,11 +295,7 @@
         The websocket gateway the client is currently connected to. Could be ``None``.
     """
 
-<<<<<<< HEAD
-    def __init__(self, *, intents: Intents, database: DatabaseT = None, **options: Any) -> None:
-=======
     def __init__(self, *, intents: Intents, **options: Unpack[_ClientOptions]) -> None:
->>>>>>> 9dbf13c2
         self.loop: asyncio.AbstractEventLoop = _loop
         # self.ws is set in the connect method
         self.ws: DiscordWebSocket = None  # type: ignore
@@ -333,7 +328,7 @@
         }
 
         self._enable_debug_events: bool = options.pop('enable_debug_events', False)
-        self._connection: ConnectionState[DatabaseT, Self] = self._get_state(intents=intents, database=database, **options)
+        self._connection: ConnectionState[Self] = self._get_state(intents=intents, **options)
         self._connection.shard_count = self.shard_count
         self._closing_task: Optional[asyncio.Task[None]] = None
         self._ready: asyncio.Event = MISSING
@@ -366,7 +361,7 @@
     def _get_websocket(self, guild_id: Optional[int] = None, *, shard_id: Optional[int] = None) -> DiscordWebSocket:
         return self.ws
 
-    def _get_state(self, **options: Any) -> ConnectionState[DatabaseT, Self]:
+    def _get_state(self, **options: Any) -> ConnectionState[Self]:
         return ConnectionState(dispatch=self.dispatch, handlers=self._handlers, hooks=self._hooks, http=self.http, **options)
 
     def _handle_ready(self) -> None:
@@ -392,10 +387,6 @@
         if self.ws:
             return self.ws.is_ratelimited()
         return False
-    
-    @property
-    def database(self) -> DatabaseT:
-        return self._connection.database
 
     @property
     def user(self) -> Optional[ClientUser]:
@@ -3136,9 +3127,6 @@
         ------------
         view: Union[:class:`discord.ui.View`, :class:`discord.ui.LayoutView`]
             The view to register for dispatching.
-
-            .. versionchanged:: 2.6
-                This now accepts :class:`discord.ui.LayoutView` instances.
         message_id: Optional[:class:`int`]
             The message ID that the view is attached to. This is currently used to
             refresh the view's state during message update events. If not given
