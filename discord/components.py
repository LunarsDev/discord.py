"""
The MIT License (MIT)

Copyright (c) 2015-present Rapptz

Permission is hereby granted, free of charge, to any person obtaining a
copy of this software and associated documentation files (the "Software"),
to deal in the Software without restriction, including without limitation
the rights to use, copy, modify, merge, publish, distribute, sublicense,
and/or sell copies of the Software, and to permit persons to whom the
Software is furnished to do so, subject to the following conditions:

The above copyright notice and this permission notice shall be included in
all copies or substantial portions of the Software.

THE SOFTWARE IS PROVIDED "AS IS", WITHOUT WARRANTY OF ANY KIND, EXPRESS
OR IMPLIED, INCLUDING BUT NOT LIMITED TO THE WARRANTIES OF MERCHANTABILITY,
FITNESS FOR A PARTICULAR PURPOSE AND NONINFRINGEMENT. IN NO EVENT SHALL THE
AUTHORS OR COPYRIGHT HOLDERS BE LIABLE FOR ANY CLAIM, DAMAGES OR OTHER
LIABILITY, WHETHER IN AN ACTION OF CONTRACT, TORT OR OTHERWISE, ARISING
FROM, OUT OF OR IN CONNECTION WITH THE SOFTWARE OR THE USE OR OTHER
DEALINGS IN THE SOFTWARE.
"""

from __future__ import annotations

from typing import (
    ClassVar,
    List,
    Literal,
    Optional,
    TYPE_CHECKING,
    Tuple,
    Union,
)

from .asset import AssetMixin
from .enums import (
    try_enum,
    ComponentType,
    ButtonStyle,
    TextStyle,
    ChannelType,
    SelectDefaultValueType,
<<<<<<< HEAD
    SeparatorSize,
=======
    SeparatorSpacing,
>>>>>>> 38c6407f
    MediaItemLoadingState,
)
from .flags import AttachmentFlags
from .colour import Colour
<<<<<<< HEAD
from .utils import get_slots, MISSING
=======
from .utils import get_slots, MISSING, _get_as_snowflake
>>>>>>> 38c6407f
from .partial_emoji import PartialEmoji, _EmojiTag

if TYPE_CHECKING:
    from typing_extensions import Self

    from .types.components import (
        ComponentBase as ComponentBasePayload,
        Component as ComponentPayload,
        ButtonComponent as ButtonComponentPayload,
        SelectMenu as SelectMenuPayload,
        SelectOption as SelectOptionPayload,
        ActionRow as ActionRowPayload,
        TextInput as TextInputPayload,
        SelectDefaultValues as SelectDefaultValuesPayload,
        SectionComponent as SectionComponentPayload,
        TextComponent as TextComponentPayload,
        MediaGalleryComponent as MediaGalleryComponentPayload,
        FileComponent as FileComponentPayload,
        SeparatorComponent as SeparatorComponentPayload,
        MediaGalleryItem as MediaGalleryItemPayload,
        ThumbnailComponent as ThumbnailComponentPayload,
        ContainerComponent as ContainerComponentPayload,
        UnfurledMediaItem as UnfurledMediaItemPayload,
<<<<<<< HEAD
=======
        LabelComponent as LabelComponentPayload,
>>>>>>> 38c6407f
    )

    from .emoji import Emoji
    from .abc import Snowflake
    from .state import ConnectionState

    ActionRowChildComponentType = Union['Button', 'SelectMenu', 'TextInput']
<<<<<<< HEAD
    SectionComponentType = Union['TextDisplay', 'Button']
=======
    SectionComponentType = Union['TextDisplay']
>>>>>>> 38c6407f
    MessageComponentType = Union[
        ActionRowChildComponentType,
        SectionComponentType,
        'ActionRow',
        'SectionComponent',
        'ThumbnailComponent',
        'MediaGalleryComponent',
        'FileComponent',
        'SectionComponent',
        'Component',
    ]


__all__ = (
    'Component',
    'ActionRow',
    'Button',
    'SelectMenu',
    'SelectOption',
    'TextInput',
    'SelectDefaultValue',
    'SectionComponent',
    'ThumbnailComponent',
    'UnfurledMediaItem',
    'MediaGalleryItem',
    'MediaGalleryComponent',
    'FileComponent',
    'SectionComponent',
    'Container',
    'TextDisplay',
    'SeparatorComponent',
<<<<<<< HEAD
=======
    'LabelComponent',
>>>>>>> 38c6407f
)


class Component:
    """Represents a Discord Bot UI Kit Component.

    The components supported by Discord are:

    - :class:`ActionRow`
    - :class:`Button`
    - :class:`SelectMenu`
    - :class:`TextInput`
    - :class:`SectionComponent`
    - :class:`TextDisplay`
    - :class:`ThumbnailComponent`
    - :class:`MediaGalleryComponent`
    - :class:`FileComponent`
    - :class:`SeparatorComponent`
    - :class:`Container`

    This class is abstract and cannot be instantiated.

    .. versionadded:: 2.0
    """

    __slots__: Tuple[str, ...] = ()

    __repr_info__: ClassVar[Tuple[str, ...]]

    def __repr__(self) -> str:
        attrs = ' '.join(f'{key}={getattr(self, key)!r}' for key in self.__repr_info__)
        return f'<{self.__class__.__name__} {attrs}>'

    @property
    def type(self) -> ComponentType:
        """:class:`ComponentType`: The type of component."""
        raise NotImplementedError

    @classmethod
    def _raw_construct(cls, **kwargs) -> Self:
        self = cls.__new__(cls)
        for slot in get_slots(cls):
            try:
                value = kwargs[slot]
            except KeyError:
                pass
            else:
                setattr(self, slot, value)
        return self

    def to_dict(self) -> ComponentBasePayload:
        raise NotImplementedError


class ActionRow(Component):
    """Represents a Discord Bot UI Kit Action Row.

    This is a component that holds up to 5 children components in a row.

    This inherits from :class:`Component`.

    .. versionadded:: 2.0

    Attributes
    ------------
    children: List[Union[:class:`Button`, :class:`SelectMenu`, :class:`TextInput`]]
        The children components that this holds, if any.
    id: Optional[:class:`int`]
        The ID of this component.

        .. versionadded:: 2.6
    """

    __slots__: Tuple[str, ...] = ('children', 'id')

    __repr_info__: ClassVar[Tuple[str, ...]] = __slots__

    def __init__(self, data: ActionRowPayload, /) -> None:
        self.id: Optional[int] = data.get('id')
        self.children: List[ActionRowChildComponentType] = []

        for component_data in data.get('components', []):
            component = _component_factory(component_data)

            if component is not None:
                self.children.append(component)  # type: ignore # should be the correct type here

    @property
    def type(self) -> Literal[ComponentType.action_row]:
        """:class:`ComponentType`: The type of component."""
        return ComponentType.action_row

    def to_dict(self) -> ActionRowPayload:
        payload: ActionRowPayload = {
            'type': self.type.value,
            'components': [child.to_dict() for child in self.children],
        }
        if self.id is not None:
            payload['id'] = self.id
        return payload


class Button(Component):
    """Represents a button from the Discord Bot UI Kit.

    This inherits from :class:`Component`.

    .. note::

        The user constructible and usable type to create a button is :class:`discord.ui.Button`
        not this one.

    .. versionadded:: 2.0

    Attributes
    -----------
    style: :class:`.ButtonStyle`
        The style of the button.
    custom_id: Optional[:class:`str`]
        The ID of the button that gets received during an interaction.
        If this button is for a URL, it does not have a custom ID.
    url: Optional[:class:`str`]
        The URL this button sends you to.
    disabled: :class:`bool`
        Whether the button is disabled or not.
    label: Optional[:class:`str`]
        The label of the button, if any.
    emoji: Optional[:class:`PartialEmoji`]
        The emoji of the button, if available.
    sku_id: Optional[:class:`int`]
        The SKU ID this button sends you to, if available.

        .. versionadded:: 2.4
    id: Optional[:class:`int`]
        The ID of this component.

        .. versionadded:: 2.6
    """

    __slots__: Tuple[str, ...] = (
        'style',
        'custom_id',
        'url',
        'disabled',
        'label',
        'emoji',
        'sku_id',
        'id',
    )

    __repr_info__: ClassVar[Tuple[str, ...]] = __slots__

    def __init__(self, data: ButtonComponentPayload, /) -> None:
        self.id: Optional[int] = data.get('id')
        self.style: ButtonStyle = try_enum(ButtonStyle, data['style'])
        self.custom_id: Optional[str] = data.get('custom_id')
        self.url: Optional[str] = data.get('url')
        self.disabled: bool = data.get('disabled', False)
        self.label: Optional[str] = data.get('label')
        self.emoji: Optional[PartialEmoji]
        try:
            self.emoji = PartialEmoji.from_dict(data['emoji'])  # pyright: ignore[reportTypedDictNotRequiredAccess]
        except KeyError:
            self.emoji = None

        try:
            self.sku_id: Optional[int] = int(data['sku_id'])  # pyright: ignore[reportTypedDictNotRequiredAccess]
        except KeyError:
            self.sku_id = None

    @property
    def type(self) -> Literal[ComponentType.button]:
        """:class:`ComponentType`: The type of component."""
        return ComponentType.button

    def to_dict(self) -> ButtonComponentPayload:
        payload: ButtonComponentPayload = {
            'type': 2,
            'style': self.style.value,
            'disabled': self.disabled,
        }

        if self.id is not None:
            payload['id'] = self.id

        if self.sku_id:
            payload['sku_id'] = str(self.sku_id)

        if self.label:
            payload['label'] = self.label

        if self.custom_id:
            payload['custom_id'] = self.custom_id

        if self.url:
            payload['url'] = self.url

        if self.emoji:
            payload['emoji'] = self.emoji.to_dict()

        return payload


class SelectMenu(Component):
    """Represents a select menu from the Discord Bot UI Kit.

    A select menu is functionally the same as a dropdown, however
    on mobile it renders a bit differently.

    .. note::

        The user constructible and usable type to create a select menu is
        :class:`discord.ui.Select` not this one.

    .. versionadded:: 2.0

    Attributes
    ------------
    type: :class:`ComponentType`
        The type of component.
    custom_id: Optional[:class:`str`]
        The ID of the select menu that gets received during an interaction.
    placeholder: Optional[:class:`str`]
        The placeholder text that is shown if nothing is selected, if any.
    min_values: :class:`int`
        The minimum number of items that must be chosen for this select menu.
        Defaults to 1 and must be between 0 and 25.
    max_values: :class:`int`
        The maximum number of items that must be chosen for this select menu.
        Defaults to 1 and must be between 1 and 25.
    options: List[:class:`SelectOption`]
        A list of options that can be selected in this menu.
    disabled: :class:`bool`
        Whether the select is disabled or not.
    channel_types: List[:class:`.ChannelType`]
        A list of channel types that are allowed to be chosen in this select menu.
    id: Optional[:class:`int`]
        The ID of this component.

        .. versionadded:: 2.6
<<<<<<< HEAD
=======
    required: :class:`bool`
        Whether the select is required. Only applicable within modals.

        .. versionadded:: 2.6
>>>>>>> 38c6407f
    """

    __slots__: Tuple[str, ...] = (
        'type',
        'custom_id',
        'placeholder',
        'min_values',
        'max_values',
        'options',
        'disabled',
        'channel_types',
        'default_values',
<<<<<<< HEAD
=======
        'required',
>>>>>>> 38c6407f
        'id',
    )

    __repr_info__: ClassVar[Tuple[str, ...]] = __slots__

    def __init__(self, data: SelectMenuPayload, /) -> None:
        self.type: ComponentType = try_enum(ComponentType, data['type'])
        self.custom_id: str = data['custom_id']
        self.placeholder: Optional[str] = data.get('placeholder')
        self.min_values: int = data.get('min_values', 1)
        self.max_values: int = data.get('max_values', 1)
        self.required: bool = data.get('required', False)
        self.options: List[SelectOption] = [SelectOption.from_dict(option) for option in data.get('options', [])]
        self.disabled: bool = data.get('disabled', False)
        self.channel_types: List[ChannelType] = [try_enum(ChannelType, t) for t in data.get('channel_types', [])]
        self.default_values: List[SelectDefaultValue] = [
            SelectDefaultValue.from_dict(d) for d in data.get('default_values', [])
        ]
        self.id: Optional[int] = data.get('id')

    def to_dict(self) -> SelectMenuPayload:
        payload: SelectMenuPayload = {
            'type': self.type.value,  # type: ignore # we know this is a select menu.
            'custom_id': self.custom_id,
            'min_values': self.min_values,
            'max_values': self.max_values,
            'disabled': self.disabled,
        }
        if self.id is not None:
            payload['id'] = self.id
        if self.placeholder:
            payload['placeholder'] = self.placeholder
        if self.options:
            payload['options'] = [op.to_dict() for op in self.options]
        if self.channel_types:
            payload['channel_types'] = [t.value for t in self.channel_types]
        if self.default_values:
            payload['default_values'] = [v.to_dict() for v in self.default_values]

        return payload


class SelectOption:
    """Represents a select menu's option.

    These can be created by users.

    .. versionadded:: 2.0

    Parameters
    -----------
    label: :class:`str`
        The label of the option. This is displayed to users.
        Can only be up to 100 characters.
    value: :class:`str`
        The value of the option. This is not displayed to users.
        If not provided when constructed then it defaults to the label.
        Can only be up to 100 characters.
    description: Optional[:class:`str`]
        An additional description of the option, if any.
        Can only be up to 100 characters.
    emoji: Optional[Union[:class:`str`, :class:`Emoji`, :class:`PartialEmoji`]]
        The emoji of the option, if available.
    default: :class:`bool`
        Whether this option is selected by default.

    Attributes
    -----------
    label: :class:`str`
        The label of the option. This is displayed to users.
    value: :class:`str`
        The value of the option. This is not displayed to users.
        If not provided when constructed then it defaults to the
        label.
    description: Optional[:class:`str`]
        An additional description of the option, if any.
    default: :class:`bool`
        Whether this option is selected by default.
    """

    __slots__: Tuple[str, ...] = (
        'label',
        'value',
        'description',
        '_emoji',
        'default',
    )

    def __init__(
        self,
        *,
        label: str,
        value: str = MISSING,
        description: Optional[str] = None,
        emoji: Optional[Union[str, Emoji, PartialEmoji]] = None,
        default: bool = False,
    ) -> None:
        self.label: str = label
        self.value: str = label if value is MISSING else value
        self.description: Optional[str] = description

        self.emoji = emoji
        self.default: bool = default

    def __repr__(self) -> str:
        return (
            f'<SelectOption label={self.label!r} value={self.value!r} description={self.description!r} '
            f'emoji={self.emoji!r} default={self.default!r}>'
        )

    def __str__(self) -> str:
        if self.emoji:
            base = f'{self.emoji} {self.label}'
        else:
            base = self.label

        if self.description:
            return f'{base}\n{self.description}'
        return base

    @property
    def emoji(self) -> Optional[PartialEmoji]:
        """Optional[:class:`.PartialEmoji`]: The emoji of the option, if available."""
        return self._emoji

    @emoji.setter
    def emoji(self, value: Optional[Union[str, Emoji, PartialEmoji]]) -> None:
        if value is not None:
            if isinstance(value, str):
                self._emoji = PartialEmoji.from_str(value)
            elif isinstance(value, _EmojiTag):
                self._emoji = value._to_partial()
            else:
                raise TypeError(f'expected str, Emoji, or PartialEmoji, received {value.__class__.__name__} instead')
        else:
            self._emoji = None

    @classmethod
    def from_dict(cls, data: SelectOptionPayload) -> SelectOption:
        try:
            emoji = PartialEmoji.from_dict(data['emoji'])  # pyright: ignore[reportTypedDictNotRequiredAccess]
        except KeyError:
            emoji = None

        return cls(
            label=data['label'],
            value=data['value'],
            description=data.get('description'),
            emoji=emoji,
            default=data.get('default', False),
        )

    def to_dict(self) -> SelectOptionPayload:
        payload: SelectOptionPayload = {
            'label': self.label,
            'value': self.value,
            'default': self.default,
        }

        if self.emoji:
            payload['emoji'] = self.emoji.to_dict()

        if self.description:
            payload['description'] = self.description

        return payload

    def copy(self) -> SelectOption:
        return self.__class__.from_dict(self.to_dict())


class TextInput(Component):
    """Represents a text input from the Discord Bot UI Kit.

    .. note::
        The user constructible and usable type to create a text input is
        :class:`discord.ui.TextInput` not this one.

    .. versionadded:: 2.0

    Attributes
    ------------
    custom_id: Optional[:class:`str`]
        The ID of the text input that gets received during an interaction.
    label: Optional[:class:`str`]
        The label to display above the text input.
    style: :class:`TextStyle`
        The style of the text input.
    placeholder: Optional[:class:`str`]
        The placeholder text to display when the text input is empty.
    value: Optional[:class:`str`]
        The default value of the text input.
    required: :class:`bool`
        Whether the text input is required.
    min_length: Optional[:class:`int`]
        The minimum length of the text input.
    max_length: Optional[:class:`int`]
        The maximum length of the text input.
    id: Optional[:class:`int`]
        The ID of this component.

        .. versionadded:: 2.6
    """

    __slots__: Tuple[str, ...] = (
        'style',
        'label',
        'custom_id',
        'placeholder',
        'value',
        'required',
        'min_length',
        'max_length',
        'id',
    )

    __repr_info__: ClassVar[Tuple[str, ...]] = __slots__

    def __init__(self, data: TextInputPayload, /) -> None:
        self.style: TextStyle = try_enum(TextStyle, data['style'])
        self.label: Optional[str] = data.get('label')
        self.custom_id: str = data['custom_id']
        self.placeholder: Optional[str] = data.get('placeholder')
        self.value: Optional[str] = data.get('value')
        self.required: bool = data.get('required', True)
        self.min_length: Optional[int] = data.get('min_length')
        self.max_length: Optional[int] = data.get('max_length')
        self.id: Optional[int] = data.get('id')

    @property
    def type(self) -> Literal[ComponentType.text_input]:
        """:class:`ComponentType`: The type of component."""
        return ComponentType.text_input

    def to_dict(self) -> TextInputPayload:
        payload: TextInputPayload = {
            'type': self.type.value,
            'style': self.style.value,
            'label': self.label,
            'custom_id': self.custom_id,
            'required': self.required,
        }

        if self.id is not None:
            payload['id'] = self.id

        if self.placeholder:
            payload['placeholder'] = self.placeholder

        if self.value:
            payload['value'] = self.value

        if self.min_length:
            payload['min_length'] = self.min_length

        if self.max_length:
            payload['max_length'] = self.max_length

        return payload

    @property
    def default(self) -> Optional[str]:
        """Optional[:class:`str`]: The default value of the text input.

        This is an alias to :attr:`value`.
        """
        return self.value


class SelectDefaultValue:
    """Represents a select menu's default value.

    These can be created by users.

    .. versionadded:: 2.4

    Parameters
    -----------
    id: :class:`int`
        The id of a role, user, or channel.
    type: :class:`SelectDefaultValueType`
        The type of value that ``id`` represents.
    """

    def __init__(
        self,
        *,
        id: int,
        type: SelectDefaultValueType,
    ) -> None:
        self.id: int = id
        self._type: SelectDefaultValueType = type

    @property
    def type(self) -> SelectDefaultValueType:
        """:class:`SelectDefaultValueType`: The type of value that ``id`` represents."""
        return self._type

    @type.setter
    def type(self, value: SelectDefaultValueType) -> None:
        if not isinstance(value, SelectDefaultValueType):
            raise TypeError(f'expected SelectDefaultValueType, received {value.__class__.__name__} instead')

        self._type = value

    def __repr__(self) -> str:
        return f'<SelectDefaultValue id={self.id!r} type={self.type!r}>'

    @classmethod
    def from_dict(cls, data: SelectDefaultValuesPayload) -> SelectDefaultValue:
        return cls(
            id=data['id'],
            type=try_enum(SelectDefaultValueType, data['type']),
        )

    def to_dict(self) -> SelectDefaultValuesPayload:
        return {
            'id': self.id,
            'type': self._type.value,
        }

    @classmethod
    def from_channel(cls, channel: Snowflake, /) -> Self:
        """Creates a :class:`SelectDefaultValue` with the type set to :attr:`~SelectDefaultValueType.channel`.

        Parameters
        -----------
        channel: :class:`~discord.abc.Snowflake`
            The channel to create the default value for.

        Returns
        --------
        :class:`SelectDefaultValue`
            The default value created with the channel.
        """
        return cls(
            id=channel.id,
            type=SelectDefaultValueType.channel,
        )

    @classmethod
    def from_role(cls, role: Snowflake, /) -> Self:
        """Creates a :class:`SelectDefaultValue` with the type set to :attr:`~SelectDefaultValueType.role`.

        Parameters
        -----------
        role: :class:`~discord.abc.Snowflake`
            The role to create the default value for.

        Returns
        --------
        :class:`SelectDefaultValue`
            The default value created with the role.
        """
        return cls(
            id=role.id,
            type=SelectDefaultValueType.role,
        )

    @classmethod
    def from_user(cls, user: Snowflake, /) -> Self:
        """Creates a :class:`SelectDefaultValue` with the type set to :attr:`~SelectDefaultValueType.user`.

        Parameters
        -----------
        user: :class:`~discord.abc.Snowflake`
            The user to create the default value for.

        Returns
        --------
        :class:`SelectDefaultValue`
            The default value created with the user.
        """
        return cls(
            id=user.id,
            type=SelectDefaultValueType.user,
        )


class SectionComponent(Component):
    """Represents a section from the Discord Bot UI Kit.

    This inherits from :class:`Component`.

    .. note::

        The user constructible and usable type to create a section is :class:`discord.ui.Section`
        not this one.

    .. versionadded:: 2.6

    Attributes
    ----------
<<<<<<< HEAD
    components: List[Union[:class:`TextDisplay`, :class:`Button`]]
=======
    children: List[:class:`TextDisplay`]
>>>>>>> 38c6407f
        The components on this section.
    accessory: :class:`Component`
        The section accessory.
    id: Optional[:class:`int`]
        The ID of this component.
    """

    __slots__ = (
<<<<<<< HEAD
        'components',
=======
        'children',
>>>>>>> 38c6407f
        'accessory',
        'id',
    )

    __repr_info__ = __slots__

    def __init__(self, data: SectionComponentPayload, state: Optional[ConnectionState]) -> None:
<<<<<<< HEAD
        self.components: List[SectionComponentType] = []
=======
        self.children: List[SectionComponentType] = []
>>>>>>> 38c6407f
        self.accessory: Component = _component_factory(data['accessory'], state)  # type: ignore
        self.id: Optional[int] = data.get('id')

        for component_data in data['components']:
            component = _component_factory(component_data, state)
            if component is not None:
<<<<<<< HEAD
                self.components.append(component)  # type: ignore # should be the correct type here
=======
                self.children.append(component)  # type: ignore # should be the correct type here
>>>>>>> 38c6407f

    @property
    def type(self) -> Literal[ComponentType.section]:
        return ComponentType.section

    def to_dict(self) -> SectionComponentPayload:
        payload: SectionComponentPayload = {
            'type': self.type.value,
<<<<<<< HEAD
            'components': [c.to_dict() for c in self.components],
=======
            'components': [c.to_dict() for c in self.children],
>>>>>>> 38c6407f
            'accessory': self.accessory.to_dict(),
        }

        if self.id is not None:
            payload['id'] = self.id

        return payload


class ThumbnailComponent(Component):
    """Represents a Thumbnail from the Discord Bot UI Kit.

    This inherits from :class:`Component`.

    .. note::

        The user constructible and usable type to create a thumbnail is :class:`discord.ui.Thumbnail`
        not this one.

    .. versionadded:: 2.6

    Attributes
    ----------
    media: :class:`UnfurledMediaItem`
        The media for this thumbnail.
    description: Optional[:class:`str`]
        The description shown within this thumbnail.
    spoiler: :class:`bool`
        Whether this thumbnail is flagged as a spoiler.
    id: Optional[:class:`int`]
        The ID of this component.
    """

    __slots__ = (
        'media',
        'spoiler',
        'description',
        'id',
    )

    __repr_info__ = __slots__

    def __init__(
        self,
        data: ThumbnailComponentPayload,
        state: Optional[ConnectionState],
    ) -> None:
        self.media: UnfurledMediaItem = UnfurledMediaItem._from_data(data['media'], state)
        self.description: Optional[str] = data.get('description')
        self.spoiler: bool = data.get('spoiler', False)
        self.id: Optional[int] = data.get('id')

    @property
    def type(self) -> Literal[ComponentType.thumbnail]:
        return ComponentType.thumbnail

    def to_dict(self) -> ThumbnailComponentPayload:
        payload = {
            'media': self.media.to_dict(),
            'description': self.description,
            'spoiler': self.spoiler,
            'type': self.type.value,
        }

        if self.id is not None:
            payload['id'] = self.id
<<<<<<< HEAD

        return payload  # type: ignore


class TextDisplay(Component):
    """Represents a text display from the Discord Bot UI Kit.

    This inherits from :class:`Component`.

    .. note::

        The user constructible and usable type to create a text display is
        :class:`discord.ui.TextDisplay` not this one.

    .. versionadded:: 2.6

    Attributes
    ----------
    content: :class:`str`
        The content that this display shows.
    id: Optional[:class:`int`]
        The ID of this component.
    """

    __slots__ = ('content', 'id')

    __repr_info__ = __slots__

    def __init__(self, data: TextComponentPayload) -> None:
        self.content: str = data['content']
        self.id: Optional[int] = data.get('id')

    @property
    def type(self) -> Literal[ComponentType.text_display]:
        return ComponentType.text_display

    def to_dict(self) -> TextComponentPayload:
        payload: TextComponentPayload = {
            'type': self.type.value,
            'content': self.content,
        }
        if self.id is not None:
            payload['id'] = self.id
        return payload


class UnfurledMediaItem(AssetMixin):
    """Represents an unfurled media item.

    .. versionadded:: 2.6

    Parameters
    ----------
    url: :class:`str`
        The URL of this media item.

    Attributes
    ----------
    url: :class:`str`
        The URL of this media item.
    proxy_url: Optional[:class:`str`]
        The proxy URL. This is a cached version of the :attr:`.url` in the
        case of images. When the message is deleted, this URL might be valid for a few minutes
        or not valid at all.
    height: Optional[:class:`int`]
        The media item's height, in pixels. Only applicable to images and videos.
    width: Optional[:class:`int`]
        The media item's width, in pixels. Only applicable to images and videos.
    content_type: Optional[:class:`str`]
        The media item's `media type <https://en.wikipedia.org/wiki/Media_type>`_
    placeholder: Optional[:class:`str`]
        The media item's placeholder.
    loading_state: Optional[:class:`MediaItemLoadingState`]
        The loading state of this media item.
    """

    __slots__ = (
        'url',
        'proxy_url',
        'height',
        'width',
        'content_type',
        '_flags',
        'placeholder',
        'loading_state',
        '_state',
    )

    def __init__(self, url: str) -> None:
        self.url: str = url

        self.proxy_url: Optional[str] = None
        self.height: Optional[int] = None
        self.width: Optional[int] = None
        self.content_type: Optional[str] = None
        self._flags: int = 0
        self.placeholder: Optional[str] = None
        self.loading_state: Optional[MediaItemLoadingState] = None
        self._state: Optional[ConnectionState] = None

    @property
    def flags(self) -> AttachmentFlags:
        """:class:`AttachmentFlags`: This media item's flags."""
        return AttachmentFlags._from_value(self._flags)

    @classmethod
    def _from_data(cls, data: UnfurledMediaItemPayload, state: Optional[ConnectionState]):
        self = cls(data['url'])
        self._update(data, state)
        return self

    def _update(self, data: UnfurledMediaItemPayload, state: Optional[ConnectionState]) -> None:
        self.proxy_url = data['proxy_url']
        self.height = data.get('height')
        self.width = data.get('width')
        self.content_type = data.get('content_type')
        self._flags = data.get('flags', 0)
        self.placeholder = data.get('placeholder')
        self.loading_state = try_enum(MediaItemLoadingState, data['loading_state'])
        self._state = state

    def __repr__(self) -> str:
        return f'<UnfurledMediaItem url={self.url}>'

    def to_dict(self):
        return {
            'url': self.url,
        }


class MediaGalleryItem:
    """Represents a :class:`MediaGalleryComponent` media item.

    .. versionadded:: 2.6

    Parameters
    ----------
    media: Union[:class:`str`, :class:`UnfurledMediaItem`]
        The media item data. This can be a string representing a local
        file uploaded as an attachment in the message, that can be accessed
        using the ``attachment://file-name.extension`` format.
    description: Optional[:class:`str`]
        The description to show within this item. Up to 256 characters. Defaults
        to ``None``.
    spoiler: :class:`bool`
        Whether this item should be flagged as a spoiler.
    """

    __slots__ = (
        'media',
        'description',
        'spoiler',
        '_state',
    )

    def __init__(
        self,
        media: Union[str, UnfurledMediaItem],
        *,
        description: Optional[str] = None,
        spoiler: bool = False,
    ) -> None:
        self.media: UnfurledMediaItem = UnfurledMediaItem(media) if isinstance(media, str) else media
        self.description: Optional[str] = description
        self.spoiler: bool = spoiler
        self._state: Optional[ConnectionState] = None

    def __repr__(self) -> str:
        return f'<MediaGalleryItem media={self.media!r}>'

    @classmethod
    def _from_data(cls, data: MediaGalleryItemPayload, state: Optional[ConnectionState]) -> MediaGalleryItem:
        media = data['media']
        self = cls(
            media=UnfurledMediaItem._from_data(media, state),
            description=data.get('description'),
            spoiler=data.get('spoiler', False),
        )
        self._state = state
        return self

    @classmethod
    def _from_gallery(
        cls,
        items: List[MediaGalleryItemPayload],
        state: Optional[ConnectionState],
    ) -> List[MediaGalleryItem]:
        return [cls._from_data(item, state) for item in items]

    def to_dict(self) -> MediaGalleryItemPayload:
        return {
            'media': self.media.to_dict(),  # type: ignore
            'description': self.description,
            'spoiler': self.spoiler,
        }


class MediaGalleryComponent(Component):
    """Represents a Media Gallery component from the Discord Bot UI Kit.

    This inherits from :class:`Component`.

    .. note::

        The user constructible and usable type for creating a media gallery is
        :class:`discord.ui.MediaGallery` not this one.

    .. versionadded:: 2.6

    Attributes
    ----------
    items: List[:class:`MediaGalleryItem`]
        The items this gallery has.
    id: Optional[:class:`int`]
        The ID of this component.
    """

    __slots__ = ('items', 'id')

    __repr_info__ = __slots__

    def __init__(self, data: MediaGalleryComponentPayload, state: Optional[ConnectionState]) -> None:
        self.items: List[MediaGalleryItem] = MediaGalleryItem._from_gallery(data['items'], state)
        self.id: Optional[int] = data.get('id')

    @property
    def type(self) -> Literal[ComponentType.media_gallery]:
        return ComponentType.media_gallery

    def to_dict(self) -> MediaGalleryComponentPayload:
        payload: MediaGalleryComponentPayload = {
            'type': self.type.value,
            'items': [item.to_dict() for item in self.items],
        }
        if self.id is not None:
            payload['id'] = self.id
        return payload


class FileComponent(Component):
    """Represents a File component from the Discord Bot UI Kit.

    This inherits from :class:`Component`.

    .. note::

        The user constructible and usable type for create a file component is
        :class:`discord.ui.File` not this one.

    .. versionadded:: 2.6

    Attributes
    ----------
    media: :class:`UnfurledMediaItem`
        The unfurled attachment contents of the file.
    spoiler: :class:`bool`
        Whether this file is flagged as a spoiler.
    id: Optional[:class:`int`]
        The ID of this component.
    """

    __slots__ = (
        'media',
        'spoiler',
        'id',
    )

    __repr_info__ = __slots__

=======

        return payload  # type: ignore


class TextDisplay(Component):
    """Represents a text display from the Discord Bot UI Kit.

    This inherits from :class:`Component`.

    .. note::

        The user constructible and usable type to create a text display is
        :class:`discord.ui.TextDisplay` not this one.

    .. versionadded:: 2.6

    Attributes
    ----------
    content: :class:`str`
        The content that this display shows.
    id: Optional[:class:`int`]
        The ID of this component.
    """

    __slots__ = ('content', 'id')

    __repr_info__ = __slots__

    def __init__(self, data: TextComponentPayload) -> None:
        self.content: str = data['content']
        self.id: Optional[int] = data.get('id')

    @property
    def type(self) -> Literal[ComponentType.text_display]:
        return ComponentType.text_display

    def to_dict(self) -> TextComponentPayload:
        payload: TextComponentPayload = {
            'type': self.type.value,
            'content': self.content,
        }
        if self.id is not None:
            payload['id'] = self.id
        return payload


class UnfurledMediaItem(AssetMixin):
    """Represents an unfurled media item.

    .. versionadded:: 2.6

    Parameters
    ----------
    url: :class:`str`
        The URL of this media item. This can be an arbitrary url or a reference to a local
        file uploaded as an attachment within the message, which can be accessed with the
        ``attachment://<filename>`` format.

    Attributes
    ----------
    url: :class:`str`
        The URL of this media item.
    proxy_url: Optional[:class:`str`]
        The proxy URL. This is a cached version of the :attr:`.url` in the
        case of images. When the message is deleted, this URL might be valid for a few minutes
        or not valid at all.
    height: Optional[:class:`int`]
        The media item's height, in pixels. Only applicable to images and videos.
    width: Optional[:class:`int`]
        The media item's width, in pixels. Only applicable to images and videos.
    content_type: Optional[:class:`str`]
        The media item's `media type <https://en.wikipedia.org/wiki/Media_type>`_
    placeholder: Optional[:class:`str`]
        The media item's placeholder.
    loading_state: Optional[:class:`MediaItemLoadingState`]
        The loading state of this media item.
    attachment_id: Optional[:class:`int`]
        The attachment id this media item points to, only available if the url points to a local file
        uploaded within the component message.
    """

    __slots__ = (
        'url',
        'proxy_url',
        'height',
        'width',
        'content_type',
        '_flags',
        'placeholder',
        'loading_state',
        'attachment_id',
        '_state',
    )

    def __init__(self, url: str) -> None:
        self.url: str = url

        self.proxy_url: Optional[str] = None
        self.height: Optional[int] = None
        self.width: Optional[int] = None
        self.content_type: Optional[str] = None
        self._flags: int = 0
        self.placeholder: Optional[str] = None
        self.loading_state: Optional[MediaItemLoadingState] = None
        self.attachment_id: Optional[int] = None
        self._state: Optional[ConnectionState] = None

    @property
    def flags(self) -> AttachmentFlags:
        """:class:`AttachmentFlags`: This media item's flags."""
        return AttachmentFlags._from_value(self._flags)

    @classmethod
    def _from_data(cls, data: UnfurledMediaItemPayload, state: Optional[ConnectionState]):
        self = cls(data['url'])
        self._update(data, state)
        return self

    def _update(self, data: UnfurledMediaItemPayload, state: Optional[ConnectionState]) -> None:
        self.proxy_url = data.get('proxy_url')
        self.height = data.get('height')
        self.width = data.get('width')
        self.content_type = data.get('content_type')
        self._flags = data.get('flags', 0)
        self.placeholder = data.get('placeholder')

        loading_state = data.get('loading_state')
        if loading_state is not None:
            self.loading_state = try_enum(MediaItemLoadingState, loading_state)
        self.attachment_id = _get_as_snowflake(data, 'attachment_id')
        self._state = state

    def __repr__(self) -> str:
        return f'<UnfurledMediaItem url={self.url}>'

    def to_dict(self):
        return {
            'url': self.url,
        }


class MediaGalleryItem:
    """Represents a :class:`MediaGalleryComponent` media item.

    .. versionadded:: 2.6

    Parameters
    ----------
    media: Union[:class:`str`, :class:`UnfurledMediaItem`]
        The media item data. This can be a string representing a local
        file uploaded as an attachment in the message, which can be accessed
        using the ``attachment://<filename>`` format, or an arbitrary url.
    description: Optional[:class:`str`]
        The description to show within this item. Up to 256 characters. Defaults
        to ``None``.
    spoiler: :class:`bool`
        Whether this item should be flagged as a spoiler.
    """

    __slots__ = (
        '_media',
        'description',
        'spoiler',
        '_state',
    )

    def __init__(
        self,
        media: Union[str, UnfurledMediaItem],
        *,
        description: Optional[str] = None,
        spoiler: bool = False,
    ) -> None:
        self._media: UnfurledMediaItem = UnfurledMediaItem(media) if isinstance(media, str) else media
        self.description: Optional[str] = description
        self.spoiler: bool = spoiler
        self._state: Optional[ConnectionState] = None

    def __repr__(self) -> str:
        return f'<MediaGalleryItem media={self.media!r}>'

    @property
    def media(self) -> UnfurledMediaItem:
        """:class:`UnfurledMediaItem`: This item's media data."""
        return self._media

    @media.setter
    def media(self, value: Union[str, UnfurledMediaItem]) -> None:
        if isinstance(value, str):
            self._media = UnfurledMediaItem(value)
        elif isinstance(value, UnfurledMediaItem):
            self._media = value
        else:
            raise TypeError(f'Expected a str or UnfurledMediaItem, not {value.__class__.__name__}')

    @classmethod
    def _from_data(cls, data: MediaGalleryItemPayload, state: Optional[ConnectionState]) -> MediaGalleryItem:
        media = data['media']
        self = cls(
            media=UnfurledMediaItem._from_data(media, state),
            description=data.get('description'),
            spoiler=data.get('spoiler', False),
        )
        self._state = state
        return self

    @classmethod
    def _from_gallery(
        cls,
        items: List[MediaGalleryItemPayload],
        state: Optional[ConnectionState],
    ) -> List[MediaGalleryItem]:
        return [cls._from_data(item, state) for item in items]

    def to_dict(self) -> MediaGalleryItemPayload:
        payload: MediaGalleryItemPayload = {
            'media': self.media.to_dict(),  # type: ignore
            'spoiler': self.spoiler,
        }

        if self.description:
            payload['description'] = self.description

        return payload


class MediaGalleryComponent(Component):
    """Represents a Media Gallery component from the Discord Bot UI Kit.

    This inherits from :class:`Component`.

    .. note::

        The user constructible and usable type for creating a media gallery is
        :class:`discord.ui.MediaGallery` not this one.

    .. versionadded:: 2.6

    Attributes
    ----------
    items: List[:class:`MediaGalleryItem`]
        The items this gallery has.
    id: Optional[:class:`int`]
        The ID of this component.
    """

    __slots__ = ('items', 'id')

    __repr_info__ = __slots__

    def __init__(self, data: MediaGalleryComponentPayload, state: Optional[ConnectionState]) -> None:
        self.items: List[MediaGalleryItem] = MediaGalleryItem._from_gallery(data['items'], state)
        self.id: Optional[int] = data.get('id')

    @property
    def type(self) -> Literal[ComponentType.media_gallery]:
        return ComponentType.media_gallery

    def to_dict(self) -> MediaGalleryComponentPayload:
        payload: MediaGalleryComponentPayload = {
            'type': self.type.value,
            'items': [item.to_dict() for item in self.items],
        }
        if self.id is not None:
            payload['id'] = self.id
        return payload


class FileComponent(Component):
    """Represents a File component from the Discord Bot UI Kit.

    This inherits from :class:`Component`.

    .. note::

        The user constructible and usable type for create a file component is
        :class:`discord.ui.File` not this one.

    .. versionadded:: 2.6

    Attributes
    ----------
    media: :class:`UnfurledMediaItem`
        The unfurled attachment contents of the file.
    spoiler: :class:`bool`
        Whether this file is flagged as a spoiler.
    id: Optional[:class:`int`]
        The ID of this component.
    name: Optional[:class:`str`]
        The displayed file name, only available when received from the API.
    size: Optional[:class:`int`]
        The file size in MiB, only available when received from the API.
    """

    __slots__ = (
        'media',
        'spoiler',
        'id',
        'name',
        'size',
    )

    __repr_info__ = __slots__

>>>>>>> 38c6407f
    def __init__(self, data: FileComponentPayload, state: Optional[ConnectionState]) -> None:
        self.media: UnfurledMediaItem = UnfurledMediaItem._from_data(data['file'], state)
        self.spoiler: bool = data.get('spoiler', False)
        self.id: Optional[int] = data.get('id')
<<<<<<< HEAD
=======
        self.name: Optional[str] = data.get('name')
        self.size: Optional[int] = data.get('size')
>>>>>>> 38c6407f

    @property
    def type(self) -> Literal[ComponentType.file]:
        return ComponentType.file

    def to_dict(self) -> FileComponentPayload:
        payload: FileComponentPayload = {
            'type': self.type.value,
            'file': self.media.to_dict(),  # type: ignore
            'spoiler': self.spoiler,
        }
        if self.id is not None:
            payload['id'] = self.id
        return payload


class SeparatorComponent(Component):
    """Represents a Separator from the Discord Bot UI Kit.

    This inherits from :class:`Component`.

    .. note::

        The user constructible and usable type for creating a separator is
        :class:`discord.ui.Separator` not this one.

    .. versionadded:: 2.6

    Attributes
    ----------
<<<<<<< HEAD
    spacing: :class:`SeparatorSize`
=======
    spacing: :class:`SeparatorSpacing`
>>>>>>> 38c6407f
        The spacing size of the separator.
    visible: :class:`bool`
        Whether this separator is visible and shows a divider.
    id: Optional[:class:`int`]
        The ID of this component.
    """

    __slots__ = (
        'spacing',
        'visible',
        'id',
    )

    __repr_info__ = __slots__

    def __init__(
        self,
        data: SeparatorComponentPayload,
    ) -> None:
<<<<<<< HEAD
        self.spacing: SeparatorSize = try_enum(SeparatorSize, data.get('spacing', 1))
=======
        self.spacing: SeparatorSpacing = try_enum(SeparatorSpacing, data.get('spacing', 1))
>>>>>>> 38c6407f
        self.visible: bool = data.get('divider', True)
        self.id: Optional[int] = data.get('id')

    @property
    def type(self) -> Literal[ComponentType.separator]:
        return ComponentType.separator

    def to_dict(self) -> SeparatorComponentPayload:
        payload: SeparatorComponentPayload = {
            'type': self.type.value,
            'divider': self.visible,
            'spacing': self.spacing.value,
        }
        if self.id is not None:
            payload['id'] = self.id
        return payload


class Container(Component):
    """Represents a Container from the Discord Bot UI Kit.

    This inherits from :class:`Component`.

    .. note::

        The user constructible and usable type for creating a container is
        :class:`discord.ui.Container` not this one.

    .. versionadded:: 2.6

    Attributes
    ----------
    children: :class:`Component`
        This container's children.
    spoiler: :class:`bool`
        Whether this container is flagged as a spoiler.
    id: Optional[:class:`int`]
        The ID of this component.
    """

    __slots__ = (
        'children',
        'id',
        'spoiler',
        '_colour',
    )

    __repr_info__ = (
        'children',
        'id',
        'spoiler',
        'accent_colour',
    )

    def __init__(self, data: ContainerComponentPayload, state: Optional[ConnectionState]) -> None:
        self.children: List[Component] = []
        self.id: Optional[int] = data.get('id')

        for child in data['components']:
            comp = _component_factory(child, state)

            if comp:
                self.children.append(comp)

        self.spoiler: bool = data.get('spoiler', False)

        colour = data.get('accent_color')
        self._colour: Optional[Colour] = None
        if colour is not None:
            self._colour = Colour(colour)

    @property
    def accent_colour(self) -> Optional[Colour]:
        """Optional[:class:`Colour`]: The container's accent colour."""
        return self._colour

    accent_color = accent_colour

<<<<<<< HEAD
    def to_dict(self) -> ContainerComponentPayload:
        payload: ContainerComponentPayload = {
            'type': self.type.value,  # type: ignore
            'spoiler': self.spoiler,
            'components': [c.to_dict() for c in self.children],
=======
    @property
    def type(self) -> Literal[ComponentType.container]:
        return ComponentType.container

    def to_dict(self) -> ContainerComponentPayload:
        payload: ContainerComponentPayload = {
            'type': self.type.value,
            'spoiler': self.spoiler,
            'components': [c.to_dict() for c in self.children],  # pyright: ignore[reportAssignmentType]
>>>>>>> 38c6407f
        }
        if self.id is not None:
            payload['id'] = self.id
        if self._colour:
            payload['accent_color'] = self._colour.value
        return payload
<<<<<<< HEAD
=======


class LabelComponent(Component):
    """Represents a label component from the Discord Bot UI Kit.

    This inherits from :class:`Component`.

    .. note::

        The user constructible and usable type for creating a label is
        :class:`discord.ui.Label` not this one.

    .. versionadded:: 2.6

    Attributes
    ----------
    label: :class:`str`
        The label text to display.
    description: Optional[:class:`str`]
        The description text to display below the label, if any.
    component: :class:`Component`
        The component that this label is associated with.
    id: Optional[:class:`int`]
        The ID of this component.
    """

    __slots__ = (
        'label',
        'description',
        'commponent',
        'id',
    )

    __repr_info__ = ('label', 'description', 'commponent', 'id,')

    def __init__(self, data: LabelComponentPayload, state: Optional[ConnectionState]) -> None:
        self.component: Component = _component_factory(data['component'], state)  # type: ignore
        self.label: str = data['label']
        self.id: Optional[int] = data.get('id')
        self.description: Optional[str] = data.get('description')

    @property
    def type(self) -> Literal[ComponentType.label]:
        return ComponentType.label

    def to_dict(self) -> LabelComponentPayload:
        payload: LabelComponentPayload = {
            'type': self.type.value,
            'label': self.label,
            'component': self.component.to_dict(),  # type: ignore
        }
        if self.description:
            payload['description'] = self.description
        if self.id is not None:
            payload['id'] = self.id
        return payload
>>>>>>> 38c6407f


def _component_factory(data: ComponentPayload, state: Optional[ConnectionState] = None) -> Optional[Component]:
    if data['type'] == 1:
        return ActionRow(data)
    elif data['type'] == 2:
        return Button(data)
    elif data['type'] == 4:
        return TextInput(data)
    elif data['type'] in (3, 5, 6, 7, 8):
        return SelectMenu(data)  # type: ignore
    elif data['type'] == 9:
        return SectionComponent(data, state)
    elif data['type'] == 10:
        return TextDisplay(data)
    elif data['type'] == 11:
        return ThumbnailComponent(data, state)
    elif data['type'] == 12:
        return MediaGalleryComponent(data, state)
    elif data['type'] == 13:
        return FileComponent(data, state)
    elif data['type'] == 14:
        return SeparatorComponent(data)
    elif data['type'] == 17:
<<<<<<< HEAD
        return Container(data, state)
=======
        return Container(data, state)
    elif data['type'] == 18:
        return LabelComponent(data, state)
>>>>>>> 38c6407f
<|MERGE_RESOLUTION|>--- conflicted
+++ resolved
@@ -42,27 +42,18 @@
     TextStyle,
     ChannelType,
     SelectDefaultValueType,
-<<<<<<< HEAD
-    SeparatorSize,
-=======
     SeparatorSpacing,
->>>>>>> 38c6407f
     MediaItemLoadingState,
 )
 from .flags import AttachmentFlags
 from .colour import Colour
-<<<<<<< HEAD
-from .utils import get_slots, MISSING
-=======
 from .utils import get_slots, MISSING, _get_as_snowflake
->>>>>>> 38c6407f
 from .partial_emoji import PartialEmoji, _EmojiTag
 
 if TYPE_CHECKING:
     from typing_extensions import Self
 
     from .types.components import (
-        ComponentBase as ComponentBasePayload,
         Component as ComponentPayload,
         ButtonComponent as ButtonComponentPayload,
         SelectMenu as SelectMenuPayload,
@@ -79,10 +70,7 @@
         ThumbnailComponent as ThumbnailComponentPayload,
         ContainerComponent as ContainerComponentPayload,
         UnfurledMediaItem as UnfurledMediaItemPayload,
-<<<<<<< HEAD
-=======
         LabelComponent as LabelComponentPayload,
->>>>>>> 38c6407f
     )
 
     from .emoji import Emoji
@@ -90,11 +78,7 @@
     from .state import ConnectionState
 
     ActionRowChildComponentType = Union['Button', 'SelectMenu', 'TextInput']
-<<<<<<< HEAD
-    SectionComponentType = Union['TextDisplay', 'Button']
-=======
     SectionComponentType = Union['TextDisplay']
->>>>>>> 38c6407f
     MessageComponentType = Union[
         ActionRowChildComponentType,
         SectionComponentType,
@@ -126,10 +110,7 @@
     'Container',
     'TextDisplay',
     'SeparatorComponent',
-<<<<<<< HEAD
-=======
     'LabelComponent',
->>>>>>> 38c6407f
 )
 
 
@@ -180,7 +161,7 @@
                 setattr(self, slot, value)
         return self
 
-    def to_dict(self) -> ComponentBasePayload:
+    def to_dict(self) -> ComponentPayload:
         raise NotImplementedError
 
 
@@ -370,13 +351,10 @@
         The ID of this component.
 
         .. versionadded:: 2.6
-<<<<<<< HEAD
-=======
     required: :class:`bool`
         Whether the select is required. Only applicable within modals.
 
         .. versionadded:: 2.6
->>>>>>> 38c6407f
     """
 
     __slots__: Tuple[str, ...] = (
@@ -389,10 +367,7 @@
         'disabled',
         'channel_types',
         'default_values',
-<<<<<<< HEAD
-=======
         'required',
->>>>>>> 38c6407f
         'id',
     )
 
@@ -786,11 +761,7 @@
 
     Attributes
     ----------
-<<<<<<< HEAD
-    components: List[Union[:class:`TextDisplay`, :class:`Button`]]
-=======
     children: List[:class:`TextDisplay`]
->>>>>>> 38c6407f
         The components on this section.
     accessory: :class:`Component`
         The section accessory.
@@ -799,11 +770,7 @@
     """
 
     __slots__ = (
-<<<<<<< HEAD
-        'components',
-=======
         'children',
->>>>>>> 38c6407f
         'accessory',
         'id',
     )
@@ -811,22 +778,14 @@
     __repr_info__ = __slots__
 
     def __init__(self, data: SectionComponentPayload, state: Optional[ConnectionState]) -> None:
-<<<<<<< HEAD
-        self.components: List[SectionComponentType] = []
-=======
         self.children: List[SectionComponentType] = []
->>>>>>> 38c6407f
         self.accessory: Component = _component_factory(data['accessory'], state)  # type: ignore
         self.id: Optional[int] = data.get('id')
 
         for component_data in data['components']:
             component = _component_factory(component_data, state)
             if component is not None:
-<<<<<<< HEAD
-                self.components.append(component)  # type: ignore # should be the correct type here
-=======
                 self.children.append(component)  # type: ignore # should be the correct type here
->>>>>>> 38c6407f
 
     @property
     def type(self) -> Literal[ComponentType.section]:
@@ -835,11 +794,7 @@
     def to_dict(self) -> SectionComponentPayload:
         payload: SectionComponentPayload = {
             'type': self.type.value,
-<<<<<<< HEAD
-            'components': [c.to_dict() for c in self.components],
-=======
             'components': [c.to_dict() for c in self.children],
->>>>>>> 38c6407f
             'accessory': self.accessory.to_dict(),
         }
 
@@ -906,277 +861,6 @@
 
         if self.id is not None:
             payload['id'] = self.id
-<<<<<<< HEAD
-
-        return payload  # type: ignore
-
-
-class TextDisplay(Component):
-    """Represents a text display from the Discord Bot UI Kit.
-
-    This inherits from :class:`Component`.
-
-    .. note::
-
-        The user constructible and usable type to create a text display is
-        :class:`discord.ui.TextDisplay` not this one.
-
-    .. versionadded:: 2.6
-
-    Attributes
-    ----------
-    content: :class:`str`
-        The content that this display shows.
-    id: Optional[:class:`int`]
-        The ID of this component.
-    """
-
-    __slots__ = ('content', 'id')
-
-    __repr_info__ = __slots__
-
-    def __init__(self, data: TextComponentPayload) -> None:
-        self.content: str = data['content']
-        self.id: Optional[int] = data.get('id')
-
-    @property
-    def type(self) -> Literal[ComponentType.text_display]:
-        return ComponentType.text_display
-
-    def to_dict(self) -> TextComponentPayload:
-        payload: TextComponentPayload = {
-            'type': self.type.value,
-            'content': self.content,
-        }
-        if self.id is not None:
-            payload['id'] = self.id
-        return payload
-
-
-class UnfurledMediaItem(AssetMixin):
-    """Represents an unfurled media item.
-
-    .. versionadded:: 2.6
-
-    Parameters
-    ----------
-    url: :class:`str`
-        The URL of this media item.
-
-    Attributes
-    ----------
-    url: :class:`str`
-        The URL of this media item.
-    proxy_url: Optional[:class:`str`]
-        The proxy URL. This is a cached version of the :attr:`.url` in the
-        case of images. When the message is deleted, this URL might be valid for a few minutes
-        or not valid at all.
-    height: Optional[:class:`int`]
-        The media item's height, in pixels. Only applicable to images and videos.
-    width: Optional[:class:`int`]
-        The media item's width, in pixels. Only applicable to images and videos.
-    content_type: Optional[:class:`str`]
-        The media item's `media type <https://en.wikipedia.org/wiki/Media_type>`_
-    placeholder: Optional[:class:`str`]
-        The media item's placeholder.
-    loading_state: Optional[:class:`MediaItemLoadingState`]
-        The loading state of this media item.
-    """
-
-    __slots__ = (
-        'url',
-        'proxy_url',
-        'height',
-        'width',
-        'content_type',
-        '_flags',
-        'placeholder',
-        'loading_state',
-        '_state',
-    )
-
-    def __init__(self, url: str) -> None:
-        self.url: str = url
-
-        self.proxy_url: Optional[str] = None
-        self.height: Optional[int] = None
-        self.width: Optional[int] = None
-        self.content_type: Optional[str] = None
-        self._flags: int = 0
-        self.placeholder: Optional[str] = None
-        self.loading_state: Optional[MediaItemLoadingState] = None
-        self._state: Optional[ConnectionState] = None
-
-    @property
-    def flags(self) -> AttachmentFlags:
-        """:class:`AttachmentFlags`: This media item's flags."""
-        return AttachmentFlags._from_value(self._flags)
-
-    @classmethod
-    def _from_data(cls, data: UnfurledMediaItemPayload, state: Optional[ConnectionState]):
-        self = cls(data['url'])
-        self._update(data, state)
-        return self
-
-    def _update(self, data: UnfurledMediaItemPayload, state: Optional[ConnectionState]) -> None:
-        self.proxy_url = data['proxy_url']
-        self.height = data.get('height')
-        self.width = data.get('width')
-        self.content_type = data.get('content_type')
-        self._flags = data.get('flags', 0)
-        self.placeholder = data.get('placeholder')
-        self.loading_state = try_enum(MediaItemLoadingState, data['loading_state'])
-        self._state = state
-
-    def __repr__(self) -> str:
-        return f'<UnfurledMediaItem url={self.url}>'
-
-    def to_dict(self):
-        return {
-            'url': self.url,
-        }
-
-
-class MediaGalleryItem:
-    """Represents a :class:`MediaGalleryComponent` media item.
-
-    .. versionadded:: 2.6
-
-    Parameters
-    ----------
-    media: Union[:class:`str`, :class:`UnfurledMediaItem`]
-        The media item data. This can be a string representing a local
-        file uploaded as an attachment in the message, that can be accessed
-        using the ``attachment://file-name.extension`` format.
-    description: Optional[:class:`str`]
-        The description to show within this item. Up to 256 characters. Defaults
-        to ``None``.
-    spoiler: :class:`bool`
-        Whether this item should be flagged as a spoiler.
-    """
-
-    __slots__ = (
-        'media',
-        'description',
-        'spoiler',
-        '_state',
-    )
-
-    def __init__(
-        self,
-        media: Union[str, UnfurledMediaItem],
-        *,
-        description: Optional[str] = None,
-        spoiler: bool = False,
-    ) -> None:
-        self.media: UnfurledMediaItem = UnfurledMediaItem(media) if isinstance(media, str) else media
-        self.description: Optional[str] = description
-        self.spoiler: bool = spoiler
-        self._state: Optional[ConnectionState] = None
-
-    def __repr__(self) -> str:
-        return f'<MediaGalleryItem media={self.media!r}>'
-
-    @classmethod
-    def _from_data(cls, data: MediaGalleryItemPayload, state: Optional[ConnectionState]) -> MediaGalleryItem:
-        media = data['media']
-        self = cls(
-            media=UnfurledMediaItem._from_data(media, state),
-            description=data.get('description'),
-            spoiler=data.get('spoiler', False),
-        )
-        self._state = state
-        return self
-
-    @classmethod
-    def _from_gallery(
-        cls,
-        items: List[MediaGalleryItemPayload],
-        state: Optional[ConnectionState],
-    ) -> List[MediaGalleryItem]:
-        return [cls._from_data(item, state) for item in items]
-
-    def to_dict(self) -> MediaGalleryItemPayload:
-        return {
-            'media': self.media.to_dict(),  # type: ignore
-            'description': self.description,
-            'spoiler': self.spoiler,
-        }
-
-
-class MediaGalleryComponent(Component):
-    """Represents a Media Gallery component from the Discord Bot UI Kit.
-
-    This inherits from :class:`Component`.
-
-    .. note::
-
-        The user constructible and usable type for creating a media gallery is
-        :class:`discord.ui.MediaGallery` not this one.
-
-    .. versionadded:: 2.6
-
-    Attributes
-    ----------
-    items: List[:class:`MediaGalleryItem`]
-        The items this gallery has.
-    id: Optional[:class:`int`]
-        The ID of this component.
-    """
-
-    __slots__ = ('items', 'id')
-
-    __repr_info__ = __slots__
-
-    def __init__(self, data: MediaGalleryComponentPayload, state: Optional[ConnectionState]) -> None:
-        self.items: List[MediaGalleryItem] = MediaGalleryItem._from_gallery(data['items'], state)
-        self.id: Optional[int] = data.get('id')
-
-    @property
-    def type(self) -> Literal[ComponentType.media_gallery]:
-        return ComponentType.media_gallery
-
-    def to_dict(self) -> MediaGalleryComponentPayload:
-        payload: MediaGalleryComponentPayload = {
-            'type': self.type.value,
-            'items': [item.to_dict() for item in self.items],
-        }
-        if self.id is not None:
-            payload['id'] = self.id
-        return payload
-
-
-class FileComponent(Component):
-    """Represents a File component from the Discord Bot UI Kit.
-
-    This inherits from :class:`Component`.
-
-    .. note::
-
-        The user constructible and usable type for create a file component is
-        :class:`discord.ui.File` not this one.
-
-    .. versionadded:: 2.6
-
-    Attributes
-    ----------
-    media: :class:`UnfurledMediaItem`
-        The unfurled attachment contents of the file.
-    spoiler: :class:`bool`
-        Whether this file is flagged as a spoiler.
-    id: Optional[:class:`int`]
-        The ID of this component.
-    """
-
-    __slots__ = (
-        'media',
-        'spoiler',
-        'id',
-    )
-
-    __repr_info__ = __slots__
-
-=======
 
         return payload  # type: ignore
 
@@ -1481,16 +1165,12 @@
 
     __repr_info__ = __slots__
 
->>>>>>> 38c6407f
     def __init__(self, data: FileComponentPayload, state: Optional[ConnectionState]) -> None:
         self.media: UnfurledMediaItem = UnfurledMediaItem._from_data(data['file'], state)
         self.spoiler: bool = data.get('spoiler', False)
         self.id: Optional[int] = data.get('id')
-<<<<<<< HEAD
-=======
         self.name: Optional[str] = data.get('name')
         self.size: Optional[int] = data.get('size')
->>>>>>> 38c6407f
 
     @property
     def type(self) -> Literal[ComponentType.file]:
@@ -1521,11 +1201,7 @@
 
     Attributes
     ----------
-<<<<<<< HEAD
-    spacing: :class:`SeparatorSize`
-=======
     spacing: :class:`SeparatorSpacing`
->>>>>>> 38c6407f
         The spacing size of the separator.
     visible: :class:`bool`
         Whether this separator is visible and shows a divider.
@@ -1545,11 +1221,7 @@
         self,
         data: SeparatorComponentPayload,
     ) -> None:
-<<<<<<< HEAD
-        self.spacing: SeparatorSize = try_enum(SeparatorSize, data.get('spacing', 1))
-=======
         self.spacing: SeparatorSpacing = try_enum(SeparatorSpacing, data.get('spacing', 1))
->>>>>>> 38c6407f
         self.visible: bool = data.get('divider', True)
         self.id: Optional[int] = data.get('id')
 
@@ -1628,13 +1300,6 @@
 
     accent_color = accent_colour
 
-<<<<<<< HEAD
-    def to_dict(self) -> ContainerComponentPayload:
-        payload: ContainerComponentPayload = {
-            'type': self.type.value,  # type: ignore
-            'spoiler': self.spoiler,
-            'components': [c.to_dict() for c in self.children],
-=======
     @property
     def type(self) -> Literal[ComponentType.container]:
         return ComponentType.container
@@ -1644,15 +1309,12 @@
             'type': self.type.value,
             'spoiler': self.spoiler,
             'components': [c.to_dict() for c in self.children],  # pyright: ignore[reportAssignmentType]
->>>>>>> 38c6407f
         }
         if self.id is not None:
             payload['id'] = self.id
         if self._colour:
             payload['accent_color'] = self._colour.value
         return payload
-<<<<<<< HEAD
-=======
 
 
 class LabelComponent(Component):
@@ -1709,7 +1371,6 @@
         if self.id is not None:
             payload['id'] = self.id
         return payload
->>>>>>> 38c6407f
 
 
 def _component_factory(data: ComponentPayload, state: Optional[ConnectionState] = None) -> Optional[Component]:
@@ -1734,10 +1395,6 @@
     elif data['type'] == 14:
         return SeparatorComponent(data)
     elif data['type'] == 17:
-<<<<<<< HEAD
-        return Container(data, state)
-=======
         return Container(data, state)
     elif data['type'] == 18:
-        return LabelComponent(data, state)
->>>>>>> 38c6407f
+        return LabelComponent(data, state)