# -*- coding: utf-8 -*-

"""
The MIT License (MIT)

Copyright (c) 2015-present Rapptz

Permission is hereby granted, free of charge, to any person obtaining a
copy of this software and associated documentation files (the "Software"),
to deal in the Software without restriction, including without limitation
the rights to use, copy, modify, merge, publish, distribute, sublicense,
and/or sell copies of the Software, and to permit persons to whom the
Software is furnished to do so, subject to the following conditions:

The above copyright notice and this permission notice shall be included in
all copies or substantial portions of the Software.

THE SOFTWARE IS PROVIDED "AS IS", WITHOUT WARRANTY OF ANY KIND, EXPRESS
OR IMPLIED, INCLUDING BUT NOT LIMITED TO THE WARRANTIES OF MERCHANTABILITY,
FITNESS FOR A PARTICULAR PURPOSE AND NONINFRINGEMENT. IN NO EVENT SHALL THE
AUTHORS OR COPYRIGHT HOLDERS BE LIABLE FOR ANY CLAIM, DAMAGES OR OTHER
LIABILITY, WHETHER IN AN ACTION OF CONTRACT, TORT OR OTHERWISE, ARISING
FROM, OUT OF OR IN CONNECTION WITH THE SOFTWARE OR THE USE OR OTHER
DEALINGS IN THE SOFTWARE.
"""

from __future__ import annotations

import logging
from typing import Any, Dict, Optional, Generic, TYPE_CHECKING, Sequence, Tuple, Union, List, overload
import asyncio
import datetime

from . import utils
from .enums import try_enum, Locale, InteractionType, InteractionResponseType
from .errors import InteractionResponded, HTTPException, ClientException, DiscordException
from .flags import MessageFlags
from .channel import ChannelType
from ._types import ClientT
from .sku import Entitlement

from .user import User
from .member import Member
from .message import Message, Attachment
from .permissions import Permissions
from .http import handle_message_parameters
from .webhook.async_ import async_context, Webhook, interaction_response_params, interaction_message_response_params
from .app_commands.installs import AppCommandContext
from .app_commands.namespace import Namespace
from .app_commands.translator import locale_str, TranslationContext, TranslationContextLocation
from .channel import _threaded_channel_factory

__all__ = (
    'Interaction',
    'InteractionMessage',
    'InteractionResponse',
    'InteractionCallbackResponse',
    'InteractionCallbackActivityInstance',
)

if TYPE_CHECKING:
    from .types.interactions import (
        Interaction as InteractionPayload,
        InteractionData,
        ApplicationCommandInteractionData,
        InteractionCallback as InteractionCallbackPayload,
        InteractionCallbackActivity as InteractionCallbackActivityPayload,
    )
    from .types.webhook import (
        Webhook as WebhookPayload,
    )
    from .types.snowflake import Snowflake
    from .guild import Guild
    from .state import ConnectionState
    from .file import File
    from .mentions import AllowedMentions
    from aiohttp import ClientSession
    from .embeds import Embed
    from .ui.view import BaseView, View, LayoutView
    from .app_commands.models import Choice, ChoiceT
    from .ui.modal import Modal
    from .channel import VoiceChannel, StageChannel, TextChannel, ForumChannel, CategoryChannel, DMChannel, GroupChannel
    from .threads import Thread
    from .app_commands.commands import Command, ContextMenu
    from .poll import Poll

    InteractionChannel = Union[
        VoiceChannel,
        StageChannel,
        TextChannel,
        ForumChannel,
        CategoryChannel,
        Thread,
        DMChannel,
        GroupChannel,
    ]
    InteractionCallbackResource = Union[
        "InteractionMessage",
        "InteractionCallbackActivityInstance",
    ]

MISSING: Any = utils.MISSING


class Interaction(Generic[ClientT]):
    """Represents a Discord interaction.

    An interaction happens when a user does an action that needs to
    be notified. Current examples are slash commands and components.

    .. versionadded:: 2.0

    Attributes
    -----------
    id: :class:`int`
        The interaction's ID.
    type: :class:`InteractionType`
        The interaction type.
    guild_id: Optional[:class:`int`]
        The guild ID the interaction was sent from.
    channel: Optional[Union[:class:`abc.GuildChannel`, :class:`abc.PrivateChannel`, :class:`Thread`]]
        The channel the interaction was sent from.

        Note that due to a Discord limitation, if sent from a DM channel :attr:`~DMChannel.recipient` is ``None``.
    entitlement_sku_ids: List[:class:`int`]
        The entitlement SKU IDs that the user has.
    entitlements: List[:class:`Entitlement`]
        The entitlements that the guild or user has.
    application_id: :class:`int`
        The application ID that the interaction was for.
    user: Union[:class:`User`, :class:`Member`]
        The user or member that sent the interaction.
    message: Optional[:class:`Message`]
        The message that sent this interaction.

        This is only available for :attr:`InteractionType.component` interactions.
    token: :class:`str`
        The token to continue the interaction. These are valid
        for 15 minutes.
    data: :class:`dict`
        The raw interaction data.
    locale: :class:`Locale`
        The locale of the user invoking the interaction.
    guild_locale: Optional[:class:`Locale`]
        The preferred locale of the guild the interaction was sent from, if any.
    extras: :class:`dict`
        A dictionary that can be used to store extraneous data for use during
        interaction processing. The library will not touch any values or keys
        within this dictionary.
    command_failed: :class:`bool`
        Whether the command associated with this interaction failed to execute.
        This includes checks and execution.
    context: :class:`.AppCommandContext`
        The context of the interaction.

        .. versionadded:: 2.4
    filesize_limit: int
        The maximum number of bytes a file can have when responding to this interaction.

        .. versionadded:: 2.6
    """

    __slots__: Tuple[str, ...] = (
        'id',
        'type',
        'guild_id',
        'data',
        'application_id',
        'message',
        'user',
        'token',
        'version',
        'locale',
        'guild_locale',
        'extras',
        'command_failed',
        'entitlement_sku_ids',
        'entitlements',
        'context',
        'filesize_limit',
        '_integration_owners',
        '_permissions',
        '_app_permissions',
        '_state',
        '_client',
        '_session',
        '_baton',
        '_original_response',
        '_cs_response',
        '_cs_followup',
        'channel',
        '_cs_namespace',
        '_cs_command',
    )

    def __init__(self, *, data: InteractionPayload, state: ConnectionState[ClientT]):
        self._state: ConnectionState[ClientT] = state
        self._client: ClientT = state._get_client()
        self._session: ClientSession = state.http._HTTPClient__session  # type: ignore # Mangled attribute for __session
        self._original_response: Optional[InteractionMessage] = None
        # This baton is used for extra data that might be useful for the lifecycle of
        # an interaction. This is mainly for internal purposes and it gives it a free-for-all slot.
        self._baton: Any = MISSING
        self.extras: Dict[Any, Any] = {}
        self.command_failed: bool = False
        self._from_data(data)

    def __repr__(self) -> str:
        return f'<{self.__class__.__name__} id={self.id} type={self.type!r} guild_id={self.guild_id!r} user={self.user!r}>'

    def _from_data(self, data: InteractionPayload):
        self.id: int = int(data['id'])
        self.type: InteractionType = try_enum(InteractionType, data['type'])
        self.data: Optional[InteractionData] = data.get('data')
        self.token: str = data['token']
        self.version: int = data['version']
        self.guild_id: Optional[int] = utils._get_as_snowflake(data, 'guild_id')
        self.channel: Optional[InteractionChannel] = None
        self.application_id: int = int(data['application_id'])
        self.entitlement_sku_ids: List[int] = [int(x) for x in data.get('entitlement_skus', []) or []]
        self.entitlements: List[Entitlement] = [Entitlement(self._state, x) for x in data.get('entitlements', [])]
        self.filesize_limit: int = data['attachment_size_limit']
        # This is not entirely useful currently, unsure how to expose it in a way that it is.
        self._integration_owners: Dict[int, Snowflake] = {
            int(k): int(v) for k, v in data.get('authorizing_integration_owners', {}).items()
        }
        try:
            value = data['context']  # pyright: ignore[reportTypedDictNotRequiredAccess]
            self.context = AppCommandContext._from_value([value])
        except KeyError:
            self.context = AppCommandContext()

        self.locale: Locale = try_enum(Locale, data.get('locale', 'en-US'))
        self.guild_locale: Optional[Locale]
        try:
            self.guild_locale = try_enum(Locale, data['guild_locale'])  # pyright: ignore[reportTypedDictNotRequiredAccess]
        except KeyError:
            self.guild_locale = None

        guild = None
        if self.guild_id:
            # The data type is a TypedDict but it doesn't narrow to Dict[str, Any] properly
            guild = self._state._get_or_create_unavailable_guild(self.guild_id, data=data.get('guild'))  # type: ignore
            if guild.me is None and self._client.user is not None:
                guild._add_member(Member._from_client_user(user=self._client.user, guild=guild, state=self._state))

        raw_channel = data.get('channel', {})
        channel_id = utils._get_as_snowflake(raw_channel, 'id')
        if channel_id is not None and guild is not None:
            self.channel = guild and guild._resolve_channel(channel_id)

        raw_ch_type = raw_channel.get('type')
        if self.channel is None and raw_ch_type is not None:
            factory, ch_type = _threaded_channel_factory(raw_ch_type)  # type is never None
            if factory is None:
                logging.info('Unknown channel type {type} for channel ID {id}.'.format_map(raw_channel))
            else:
                if ch_type in (ChannelType.group, ChannelType.private):
                    self.channel = factory(me=self._client.user, data=raw_channel, state=self._state)  # type: ignore
                elif guild is not None:
                    self.channel = factory(guild=guild, state=self._state, data=raw_channel)  # type: ignore

        self.message: Optional[Message]
        try:
            # The channel and message payloads are mismatched yet handled properly at runtime
            self.message = Message(state=self._state, channel=self.channel, data=data['message'])  # type: ignore
        except KeyError:
            self.message = None

        self.user: Union[User, Member] = MISSING
        self._permissions: int = 0
        self._app_permissions: int = int(data.get('app_permissions', 0))

        if guild is not None:
            # Upgrade Message.guild in case it's missing with partial guild data
            if self.message is not None and self.message.guild is None:
                self.message.guild = guild

            try:
                member = data['member']  # type: ignore # The key is optional and handled
            except KeyError:
                pass
            else:
                self.user = Member(state=self._state, guild=guild, data=member)
                self._permissions = self.user._permissions or 0
        else:
            try:
                self.user = User(state=self._state, data=data['user'])  # type: ignore # The key is optional and handled
            except KeyError:
                pass

    @property
    def client(self) -> ClientT:
        """:class:`Client`: The client that is handling this interaction.

        Note that :class:`AutoShardedClient`, :class:`~.commands.Bot`, and
        :class:`~.commands.AutoShardedBot` are all subclasses of client.
        """
        return self._client

    @property
    def guild(self) -> Optional[Guild]:
        """Optional[:class:`Guild`]: The guild the interaction was sent from."""
        # The user.guild attribute is set in __init__ to the fallback guild if available
        # Therefore, we can use that instead of recreating it every time this property is
        # accessed
        return (self._state and self._state._get_guild(self.guild_id)) or getattr(self.user, 'guild', None)

    @property
    def channel_id(self) -> Optional[int]:
        """Optional[:class:`int`]: The ID of the channel the interaction was sent from."""
        return self.channel.id if self.channel is not None else None

    @property
    def permissions(self) -> Permissions:
        """:class:`Permissions`: The resolved permissions of the member in the channel, including overwrites.

        In a non-guild context where this doesn't apply, an empty permissions object is returned.
        """
        return Permissions(self._permissions)

    @property
    def app_permissions(self) -> Permissions:
        """:class:`Permissions`: The resolved permissions of the application or the bot, including overwrites."""
        return Permissions(self._app_permissions)

    @utils.cached_slot_property('_cs_namespace')
    def namespace(self) -> Namespace:
        """:class:`app_commands.Namespace`: The resolved namespace for this interaction.

        If the interaction is not an application command related interaction or the client does not have a
        tree attached to it then this returns an empty namespace.
        """
        if self.type not in (InteractionType.application_command, InteractionType.autocomplete):
            return Namespace(self, {}, [])

        tree = self._state._command_tree
        if tree is None:
            return Namespace(self, {}, [])

        # The type checker does not understand this narrowing
        data: ApplicationCommandInteractionData = self.data  # type: ignore

        try:
            _, options = tree._get_app_command_options(data)
        except DiscordException:
            options = []

        return Namespace(self, data.get('resolved', {}), options)

    @utils.cached_slot_property('_cs_command')
    def command(self) -> Optional[Union[Command[Any, ..., Any], ContextMenu]]:
        """Optional[Union[:class:`app_commands.Command`, :class:`app_commands.ContextMenu`]]: The command being called from
        this interaction.

        If the interaction is not an application command related interaction or the command is not found in the client's
        attached tree then ``None`` is returned.
        """
        if self.type not in (InteractionType.application_command, InteractionType.autocomplete):
            return None

        tree = self._state._command_tree
        if tree is None:
            return None

        # The type checker does not understand this narrowing
        data: ApplicationCommandInteractionData = self.data  # type: ignore
        cmd_type = data.get('type', 1)
        if cmd_type == 1:
            try:
                command, _ = tree._get_app_command_options(data)
            except DiscordException:
                return None
            else:
                return command
        else:
            return tree._get_context_menu(data)

    @utils.cached_slot_property('_cs_response')
    def response(self) -> InteractionResponse[ClientT]:
        """:class:`InteractionResponse`: Returns an object responsible for handling responding to the interaction.

        A response can only be done once. If secondary messages need to be sent, consider using :attr:`followup`
        instead.
        """
        return InteractionResponse(self)

    @utils.cached_slot_property('_cs_followup')
    def followup(self) -> Webhook:
        """:class:`Webhook`: Returns the follow up webhook for follow up interactions."""
        payload: WebhookPayload = {
            'id': self.application_id,
            'type': 3,
            'token': self.token,
        }
        return Webhook.from_state(data=payload, state=self._state)

    @property
    def created_at(self) -> datetime.datetime:
        """:class:`datetime.datetime`: When the interaction was created."""
        return utils.snowflake_time(self.id)

    @property
    def expires_at(self) -> datetime.datetime:
        """:class:`datetime.datetime`: When the interaction expires."""
        return self.created_at + datetime.timedelta(minutes=15)

    def is_expired(self) -> bool:
        """:class:`bool`: Returns ``True`` if the interaction is expired."""
        return utils.utcnow() >= self.expires_at

    def is_guild_integration(self) -> bool:
        """:class:`bool`: Returns ``True`` if the interaction is a guild integration.

        .. versionadded:: 2.4
        """
        if self.guild_id:
            return self.guild_id == self._integration_owners.get(0)
        return False

    def is_user_integration(self) -> bool:
        """:class:`bool`: Returns ``True`` if the interaction is a user integration.

        .. versionadded:: 2.4
        """
        return self.user.id == self._integration_owners.get(1)

    async def original_response(self) -> InteractionMessage:
        """|coro|

        Fetches the original interaction response message associated with the interaction.

        If the interaction response was a newly created message (i.e. through :meth:`InteractionResponse.send_message`
        or :meth:`InteractionResponse.defer`, where ``thinking`` is ``True``) then this returns the message that was sent
        using that response. Otherwise, this returns the message that triggered the interaction (i.e.
        through a component).

        Repeated calls to this will return a cached value.

        Raises
        -------
        HTTPException
            Fetching the original response message failed.
        ClientException
            The channel for the message could not be resolved.
        NotFound
            The interaction response message does not exist.

        Returns
        --------
        InteractionMessage
            The original interaction response message.
        """

        if self._original_response is not None:
            return self._original_response

        # TODO: fix later to not raise?
        channel = self.channel
        if channel is None:
            raise ClientException('Channel for message could not be resolved')

        adapter = async_context.get()
        http = self._state.http
        data = await adapter.get_original_interaction_response(
            application_id=self.application_id,
            token=self.token,
            session=self._session,
            proxy=http.proxy,
            proxy_auth=http.proxy_auth,
        )
        state = _InteractionMessageState(self, self._state)
        # The state and channel parameters are mocked here
        message = InteractionMessage(state=state, channel=channel, data=data)  # type: ignore
        self._original_response = message
        return message

    @overload
    async def edit_original_response(
        self,
        *,
        attachments: Sequence[Union[Attachment, File]] = MISSING,
        view: LayoutView,
        allowed_mentions: Optional[AllowedMentions] = None,
    ) -> InteractionMessage:
        ...

    @overload
    async def edit_original_response(
        self,
        *,
        content: Optional[str] = MISSING,
        embeds: Sequence[Embed] = MISSING,
        embed: Optional[Embed] = MISSING,
        attachments: Sequence[Union[Attachment, File]] = MISSING,
        view: Optional[Union[View, LayoutView]] = MISSING,
        allowed_mentions: Optional[AllowedMentions] = None,
        poll: Poll = MISSING,
    ) -> InteractionMessage:
        ...

    async def edit_original_response(
        self,
        *,
        content: Optional[str] = MISSING,
        embeds: Sequence[Embed] = MISSING,
        embed: Optional[Embed] = MISSING,
        attachments: Sequence[Union[Attachment, File]] = MISSING,
        view: Optional[BaseView] = MISSING,
        allowed_mentions: Optional[AllowedMentions] = None,
        poll: Poll = MISSING,
    ) -> InteractionMessage:
        """|coro|

        Edits the original interaction response message.

        This is a lower level interface to :meth:`InteractionMessage.edit` in case
        you do not want to fetch the message and save an HTTP request.

        This method is also the only way to edit the original message if
        the message sent was ephemeral.

        Parameters
        ------------
        content: Optional[:class:`str`]
            The content to edit the message with or ``None`` to clear it.
        embeds: List[:class:`Embed`]
            A list of embeds to edit the message with.
        embed: Optional[:class:`Embed`]
            The embed to edit the message with. ``None`` suppresses the embeds.
            This should not be mixed with the ``embeds`` parameter.
        attachments: List[Union[:class:`Attachment`, :class:`File`]]
            A list of attachments to keep in the message as well as new files to upload. If ``[]`` is passed
            then all attachments are removed.

            .. note::

                New files will always appear after current attachments.

        allowed_mentions: :class:`AllowedMentions`
            Controls the mentions being processed in this message.
            See :meth:`.abc.Messageable.send` for more information.
        view: Optional[Union[:class:`~discord.ui.View`, :class:`~discord.ui.LayoutView`]]
            The updated view to update this message with. If ``None`` is passed then
            the view is removed.

            .. note::

                If you want to update the message to have a :class:`~discord.ui.LayoutView`, you must
                explicitly set the ``content``, ``embed``, ``embeds``, and ``attachments`` parameters to
                ``None`` if the previous message had any.
        poll: :class:`Poll`
            The poll to create when editing the message.

            .. versionadded:: 2.5

            .. note::

                This is only accepted when the response type is :attr:`InteractionResponseType.deferred_channel_message`.

        Raises
        -------
        HTTPException
            Editing the message failed.
        NotFound
            The interaction response message does not exist.
        Forbidden
            Edited a message that is not yours.
        TypeError
            You specified both ``embed`` and ``embeds``
        ValueError
            The length of ``embeds`` was invalid.

        Returns
        --------
        :class:`InteractionMessage`
            The newly edited message.
        """

        previous_mentions: Optional[AllowedMentions] = self._state.allowed_mentions
        with handle_message_parameters(
            content=content,
            attachments=attachments,
            embed=embed,
            embeds=embeds,
            view=view,
            allowed_mentions=allowed_mentions,
            previous_allowed_mentions=previous_mentions,
            poll=poll,
        ) as params:
            adapter = async_context.get()
            http = self._state.http
            data = await adapter.edit_original_interaction_response(
                self.application_id,
                self.token,
                session=self._session,
                proxy=http.proxy,
                proxy_auth=http.proxy_auth,
                payload=params.payload,
                multipart=params.multipart,
                files=params.files,
            )

        # The message channel types should always match
        state = _InteractionMessageState(self, self._state)
        message = InteractionMessage(state=state, channel=self.channel, data=data)  # type: ignore
        if view and not view.is_finished() and view.is_dispatchable():
            self._state.store_view(view, message.id, interaction_id=self.id)
        return message

    async def delete_original_response(self) -> None:
        """|coro|

        Deletes the original interaction response message.

        This is a lower level interface to :meth:`InteractionMessage.delete` in case
        you do not want to fetch the message and save an HTTP request.

        Raises
        -------
        HTTPException
            Deleting the message failed.
        NotFound
            The interaction response message does not exist or has already been deleted.
        Forbidden
            Deleted a message that is not yours.
        """
        adapter = async_context.get()
        http = self._state.http
        await adapter.delete_original_interaction_response(
            self.application_id,
            self.token,
            session=self._session,
            proxy=http.proxy,
            proxy_auth=http.proxy_auth,
        )

    async def translate(
        self, string: Union[str, locale_str], *, locale: Locale = MISSING, data: Any = MISSING
    ) -> Optional[str]:
        """|coro|

        Translates a string using the set :class:`~discord.app_commands.Translator`.

        .. versionadded:: 2.1

        Parameters
        ----------
        string: Union[:class:`str`, :class:`~discord.app_commands.locale_str`]
            The string to translate.
            :class:`~discord.app_commands.locale_str` can be used to add more context,
            information, or any metadata necessary.
        locale: :class:`Locale`
            The locale to use, this is handy if you want the translation
            for a specific locale.
            Defaults to the user's :attr:`.locale`.
        data: Any
            The extraneous data that is being translated.
            If not specified, either :attr:`.command` or :attr:`.message` will be passed,
            depending on which is available in the context.

        Returns
        --------
        Optional[:class:`str`]
            The translated string, or ``None`` if a translator was not set.
        """
        translator = self._state._translator
        if not translator:
            return None

        if not isinstance(string, locale_str):
            string = locale_str(string)
        if locale is MISSING:
            locale = self.locale
        if data is MISSING:
            data = self.command or self.message

        context = TranslationContext(location=TranslationContextLocation.other, data=data)
        return await translator.translate(string, locale=locale, context=context)


class InteractionCallbackActivityInstance:
    """Represents an activity instance launched as an interaction response.

    .. versionadded:: 2.5

    Attributes
    ----------
    id: :class:`str`
        The activity instance ID.
    """

    __slots__ = ('id',)

    def __init__(self, data: InteractionCallbackActivityPayload) -> None:
        self.id: str = data['id']


class InteractionCallbackResponse(Generic[ClientT]):
    """Represents an interaction response callback.

    .. versionadded:: 2.5

    Attributes
    ----------
    id: :class:`int`
        The interaction ID.
    type: :class:`InteractionResponseType`
        The interaction callback response type.
    resource: Optional[Union[:class:`InteractionMessage`, :class:`InteractionCallbackActivityInstance`]]
        The resource that the interaction response created. If a message was sent, this will be
        a :class:`InteractionMessage`. If an activity was launched this will be a
        :class:`InteractionCallbackActivityInstance`. In any other case, this will be ``None``.
    message_id: Optional[:class:`int`]
        The message ID of the resource. Only available if the resource is a :class:`InteractionMessage`.
    activity_id: Optional[:class:`str`]
        The activity ID of the resource. Only available if the resource is a :class:`InteractionCallbackActivityInstance`.
    """

    __slots__ = (
        '_state',
        '_parent',
        'type',
        'id',
        '_thinking',
        '_ephemeral',
        'message_id',
        'activity_id',
        'resource',
    )

    def __init__(
        self,
        *,
        data: InteractionCallbackPayload,
        parent: Interaction[ClientT],
        state: ConnectionState,
        type: InteractionResponseType,
    ) -> None:
        self._state: ConnectionState = state
        self._parent: Interaction[ClientT] = parent
        self.type: InteractionResponseType = type
        self._update(data)

    def __repr__(self) -> str:
        return f'<InteractionCallbackResponse id={self.id} type={self.type!r}>'

    def _update(self, data: InteractionCallbackPayload) -> None:
        interaction = data['interaction']

        self.id: int = int(interaction['id'])
        self._thinking: bool = interaction.get('response_message_loading', False)
        self._ephemeral: bool = interaction.get('response_message_ephemeral', False)

        self.message_id: Optional[int] = utils._get_as_snowflake(interaction, 'response_message_id')
        self.activity_id: Optional[str] = interaction.get('activity_instance_id')

        self.resource: Optional[InteractionCallbackResource] = None

        resource = data.get('resource')
        if resource is not None:

            self.type = try_enum(InteractionResponseType, resource['type'])

            message = resource.get('message')
            activity_instance = resource.get('activity_instance')
            if message is not None:
                self.resource = InteractionMessage(
                    state=_InteractionMessageState(self._parent, self._state),  # pyright: ignore[reportArgumentType]
                    channel=self._parent.channel,  # type: ignore # channel should be the correct type here
                    data=message,
                )
            elif activity_instance is not None:
                self.resource = InteractionCallbackActivityInstance(activity_instance)

    def is_thinking(self) -> bool:
        """:class:`bool`: Whether the response was a thinking defer."""
        return self._thinking

    def is_ephemeral(self) -> bool:
        """:class:`bool`: Whether the response was ephemeral."""
        return self._ephemeral


class InteractionResponse(Generic[ClientT]):
    """Represents a Discord interaction response.

    This type can be accessed through :attr:`Interaction.response`.

    .. versionadded:: 2.0
    """

    __slots__: Tuple[str, ...] = (
        '_response_type',
        '_parent',
    )

    def __init__(self, parent: Interaction[ClientT]):
        self._parent: Interaction[ClientT] = parent
        self._response_type: Optional[InteractionResponseType] = None

    def is_done(self) -> bool:
        """:class:`bool`: Indicates whether an interaction response has been done before.

        An interaction can only be responded to once.
        """
        return self._response_type is not None

    @property
    def type(self) -> Optional[InteractionResponseType]:
        """:class:`InteractionResponseType`: The type of response that was sent, ``None`` if response is not done."""
        return self._response_type

    async def defer(
        self,
        *,
        ephemeral: bool = False,
        thinking: bool = False,
    ) -> Optional[InteractionCallbackResponse[ClientT]]:
        """|coro|

        Defers the interaction response.

        This is typically used when the interaction is acknowledged
        and a secondary action will be done later.

        This is only supported with the following interaction types:

        - :attr:`InteractionType.application_command`
        - :attr:`InteractionType.component`
        - :attr:`InteractionType.modal_submit`

        .. versionchanged:: 2.5
            This now returns a :class:`InteractionCallbackResponse` instance.

        Parameters
        -----------
        ephemeral: :class:`bool`
            Indicates whether the deferred message will eventually be ephemeral.
            This only applies to :attr:`InteractionType.application_command` interactions, or if ``thinking`` is ``True``.
        thinking: :class:`bool`
            Indicates whether the deferred type should be :attr:`InteractionResponseType.deferred_channel_message`
            instead of the default :attr:`InteractionResponseType.deferred_message_update` if both are valid.
            In UI terms, this is represented as if the bot is thinking of a response. It is your responsibility to
            eventually send a followup message via :attr:`Interaction.followup` to make this thinking state go away.
            Application commands (AKA Slash commands) cannot use :attr:`InteractionResponseType.deferred_message_update`.

        Raises
        -------
        HTTPException
            Deferring the interaction failed.
        InteractionResponded
            This interaction has already been responded to before.

        Returns
        -------
        Optional[:class:`InteractionCallbackResponse`]
            The interaction callback resource, or ``None``.
        """
        if self._response_type:
            raise InteractionResponded(self._parent)

        defer_type: int = 0
        data: Optional[Dict[str, Any]] = None
        parent = self._parent
        if parent.type is InteractionType.component or parent.type is InteractionType.modal_submit:
            defer_type = (
                InteractionResponseType.deferred_channel_message.value
                if thinking
                else InteractionResponseType.deferred_message_update.value
            )
            if thinking and ephemeral:
                data = {'flags': 64}
        elif parent.type is InteractionType.application_command:
            defer_type = InteractionResponseType.deferred_channel_message.value
            if ephemeral:
                data = {'flags': 64}

        if defer_type:
            adapter = async_context.get()
            params = interaction_response_params(type=defer_type, data=data)
            http = parent._state.http
            response = await adapter.create_interaction_response(
                parent.id,
                parent.token,
                session=parent._session,
                proxy=http.proxy,
                proxy_auth=http.proxy_auth,
                params=params,
            )
            self._response_type = InteractionResponseType(defer_type)
            return InteractionCallbackResponse(
                data=response,
                parent=self._parent,
                state=self._parent._state,
                type=self._response_type,
            )

    async def pong(self) -> None:
        """|coro|

        Pongs the ping interaction.

        This should rarely be used.

        Raises
        -------
        HTTPException
            Ponging the interaction failed.
        InteractionResponded
            This interaction has already been responded to before.
        """
        if self._response_type:
            raise InteractionResponded(self._parent)

        parent = self._parent
        if parent.type is InteractionType.ping:
            adapter = async_context.get()
            params = interaction_response_params(InteractionResponseType.pong.value)
            http = parent._state.http
            await adapter.create_interaction_response(
                parent.id,
                parent.token,
                session=parent._session,
                proxy=http.proxy,
                proxy_auth=http.proxy_auth,
                params=params,
            )
            self._response_type = InteractionResponseType.pong

    @overload
    async def send_message(
        self,
        *,
        file: File = MISSING,
        files: Sequence[File] = MISSING,
        view: LayoutView,
        ephemeral: bool = False,
        allowed_mentions: AllowedMentions = MISSING,
        suppress_embeds: bool = False,
        silent: bool = False,
        delete_after: Optional[float] = None,
    ) -> InteractionCallbackResponse[ClientT]:
        ...

    @overload
    async def send_message(
        self,
        content: Optional[Any] = None,
        *,
        embed: Embed = MISSING,
        embeds: Sequence[Embed] = MISSING,
        file: File = MISSING,
        files: Sequence[File] = MISSING,
        view: View = MISSING,
        tts: bool = False,
        ephemeral: bool = False,
        allowed_mentions: AllowedMentions = MISSING,
        suppress_embeds: bool = False,
        silent: bool = False,
        delete_after: Optional[float] = None,
        poll: Poll = MISSING,
    ) -> InteractionCallbackResponse[ClientT]:
        ...

    async def send_message(
        self,
        content: Optional[Any] = None,
        *,
        embed: Embed = MISSING,
        embeds: Sequence[Embed] = MISSING,
        file: File = MISSING,
        files: Sequence[File] = MISSING,
        view: BaseView = MISSING,
        tts: bool = False,
        ephemeral: bool = False,
        allowed_mentions: AllowedMentions = MISSING,
        suppress_embeds: bool = False,
        silent: bool = False,
        delete_after: Optional[float] = None,
        poll: Poll = MISSING,
    ) -> InteractionCallbackResponse[ClientT]:
        """|coro|

        Responds to this interaction by sending a message.

        .. versionchanged:: 2.5
            This now returns a :class:`InteractionCallbackResponse` instance.

        Parameters
        -----------
        content: Optional[:class:`str`]
            The content of the message to send.
        embeds: List[:class:`Embed`]
            A list of embeds to send with the content. Maximum of 10. This cannot
            be mixed with the ``embed`` parameter.
        embed: :class:`Embed`
            The rich embed for the content to send. This cannot be mixed with
            ``embeds`` parameter.
        file: :class:`~discord.File`
            The file to upload.
        files: List[:class:`~discord.File`]
            A list of files to upload. Must be a maximum of 10.
        tts: :class:`bool`
            Indicates if the message should be sent using text-to-speech.
        view: Union[:class:`discord.ui.View`, :class:`discord.ui.LayoutView`]
            The view to send with the message.

            .. versionchanged:: 2.6
                This now accepts :class:`discord.ui.LayoutView` instances.
        ephemeral: :class:`bool`
            Indicates if the message should only be visible to the user who started the interaction.
            If a view is sent with an ephemeral message and it has no timeout set then the timeout
            is set to 15 minutes.
        allowed_mentions: :class:`~discord.AllowedMentions`
            Controls the mentions being processed in this message. See :meth:`.abc.Messageable.send` for
            more information.
        suppress_embeds: :class:`bool`
            Whether to suppress embeds for the message. This sends the message without any embeds if set to ``True``.
        silent: :class:`bool`
            Whether to suppress push and desktop notifications for the message. This will increment the mention counter
            in the UI, but will not actually send a notification.

            .. versionadded:: 2.2
        delete_after: :class:`float`
            If provided, the number of seconds to wait in the background
            before deleting the message we just sent. If the deletion fails,
            then it is silently ignored.

            .. versionadded:: 2.1
        poll: :class:`~discord.Poll`
            The poll to send with this message.

            .. versionadded:: 2.4

        Raises
        -------
        HTTPException
            Sending the message failed.
        TypeError
            You specified both ``embed`` and ``embeds`` or ``file`` and ``files``.
        ValueError
            The length of ``embeds`` was invalid.
        InteractionResponded
            This interaction has already been responded to before.

        Returns
        -------
        :class:`InteractionCallbackResponse`
            The interaction callback data.
        """
        if self._response_type:
            raise InteractionResponded(self._parent)

        if ephemeral or suppress_embeds or silent:
            flags = MessageFlags._from_value(0)
            flags.ephemeral = ephemeral
            flags.suppress_embeds = suppress_embeds
            flags.suppress_notifications = silent
        else:
            flags = MISSING

        parent = self._parent
        adapter = async_context.get()
        params = interaction_message_response_params(
            type=InteractionResponseType.channel_message.value,
            content=content,
            tts=tts,
            embeds=embeds,
            embed=embed,
            file=file,
            files=files,
            previous_allowed_mentions=parent._state.allowed_mentions,
            allowed_mentions=allowed_mentions,
            flags=flags,
            view=view,
            poll=poll,
        )

        http = parent._state.http
        response = await adapter.create_interaction_response(
            parent.id,
            parent.token,
            session=parent._session,
            proxy=http.proxy,
            proxy_auth=http.proxy_auth,
            params=params,
        )

        if view is not MISSING and not view.is_finished():
            if ephemeral and view.timeout is None:
                view.timeout = 15 * 60.0

            # If the interaction type isn't an application command then there's no way
            # to obtain this interaction_id again, so just default to None
            entity_id = parent.id if parent.type is InteractionType.application_command else None
            self._parent._state.store_view(view, entity_id)

        self._response_type = InteractionResponseType.channel_message

        if delete_after is not None:

            async def inner_call(delay: float = delete_after):
                await asyncio.sleep(delay)
                try:
                    await self._parent.delete_original_response()
                except HTTPException:
                    pass

            asyncio.create_task(inner_call())

        return InteractionCallbackResponse(
            data=response,
            parent=self._parent,
            state=self._parent._state,
            type=self._response_type,
        )

    @overload
    async def edit_message(
        self,
        *,
        attachments: Sequence[Union[Attachment, File]] = MISSING,
        view: LayoutView,
        allowed_mentions: Optional[AllowedMentions] = MISSING,
        delete_after: Optional[float] = None,
        suppress_embeds: bool = MISSING,
    ) -> Optional[InteractionCallbackResponse[ClientT]]:
        ...

    @overload
    async def edit_message(
        self,
        *,
        content: Optional[Any] = MISSING,
        embed: Optional[Embed] = MISSING,
        embeds: Sequence[Embed] = MISSING,
        attachments: Sequence[Union[Attachment, File]] = MISSING,
        view: Optional[Union[View, LayoutView]] = MISSING,
        allowed_mentions: Optional[AllowedMentions] = MISSING,
        delete_after: Optional[float] = None,
        suppress_embeds: bool = MISSING,
    ) -> Optional[InteractionCallbackResponse[ClientT]]:
        ...

    async def edit_message(
        self,
        *,
        content: Optional[Any] = MISSING,
        embed: Optional[Embed] = MISSING,
        embeds: Sequence[Embed] = MISSING,
        attachments: Sequence[Union[Attachment, File]] = MISSING,
        view: Optional[BaseView] = MISSING,
        allowed_mentions: Optional[AllowedMentions] = MISSING,
        delete_after: Optional[float] = None,
        suppress_embeds: bool = MISSING,
    ) -> Optional[InteractionCallbackResponse[ClientT]]:
        """|coro|

        Responds to this interaction by editing the original message of
        a component or modal interaction.

        .. versionchanged:: 2.5
            This now returns a :class:`InteractionCallbackResponse` instance.

        Parameters
        -----------
        content: Optional[:class:`str`]
            The new content to replace the message with. ``None`` removes the content.
        embeds: List[:class:`Embed`]
            A list of embeds to edit the message with.
        embed: Optional[:class:`Embed`]
            The embed to edit the message with. ``None`` suppresses the embeds.
            This should not be mixed with the ``embeds`` parameter.
        attachments: List[Union[:class:`Attachment`, :class:`File`]]
            A list of attachments to keep in the message as well as new files to upload. If ``[]`` is passed
            then all attachments are removed.

            .. note::

                New files will always appear after current attachments.

        view: Optional[Union[:class:`~discord.ui.View`, :class:`~discord.ui.LayoutView`]]
            The updated view to update this message with. If ``None`` is passed then
            the view is removed.

<<<<<<< HEAD
            .. versionchanged:: 2.6
                This now accepts :class:`~discord.ui.LayoutView` instances.
=======
            .. note::

                To update the message to add a :class:`~discord.ui.LayoutView`, you
                must explicitly set the ``content``, ``embed``, ``embeds``, and
                ``attachments`` parameters to either ``None`` or an empty array, as appropriate.
>>>>>>> 38c6407f
        allowed_mentions: Optional[:class:`~discord.AllowedMentions`]
            Controls the mentions being processed in this message. See :meth:`.Message.edit`
            for more information.
        delete_after: :class:`float`
            If provided, the number of seconds to wait in the background
            before deleting the message we just edited. If the deletion fails,
            then it is silently ignored.

            .. versionadded:: 2.2
        suppress_embeds: :class:`bool`
            Whether to suppress embeds for the message. This removes
            all the embeds if set to ``True``. If set to ``False``
            this brings the embeds back if they were suppressed.
            Using this parameter requires :attr:`~.Permissions.manage_messages`.

            .. versionadded:: 2.4

        Raises
        -------
        HTTPException
            Editing the message failed.
        TypeError
            You specified both ``embed`` and ``embeds``.
        InteractionResponded
            This interaction has already been responded to before.

        Returns
        -------
        Optional[:class:`InteractionCallbackResponse`]
            The interaction callback data, or ``None`` if editing the message was not possible.
        """
        if self._response_type:
            raise InteractionResponded(self._parent)

        parent = self._parent
        msg = parent.message
        state = parent._state
        if msg is not None:
            message_id = msg.id
            # If this was invoked via an application command then we can use its original interaction ID
            # Since this is used as a cache key for view updates
            original_interaction_id = msg.interaction_metadata.id if msg.interaction_metadata is not None else None
        else:
            message_id = None
            original_interaction_id = None

        if parent.type not in (InteractionType.component, InteractionType.modal_submit):
            return

        if view is not MISSING and message_id is not None:
            state.prevent_view_updates_for(message_id)

        if suppress_embeds is not MISSING:
            flags = MessageFlags._from_value(0)
            flags.suppress_embeds = suppress_embeds
        else:
            flags = MISSING

        adapter = async_context.get()
        params = interaction_message_response_params(
            type=InteractionResponseType.message_update.value,
            content=content,
            embed=embed,
            embeds=embeds,
            view=view,
            attachments=attachments,
            previous_allowed_mentions=parent._state.allowed_mentions,
            allowed_mentions=allowed_mentions,
            flags=flags,
        )

        http = parent._state.http
        response = await adapter.create_interaction_response(
            parent.id,
            parent.token,
            session=parent._session,
            proxy=http.proxy,
            proxy_auth=http.proxy_auth,
            params=params,
        )

        if view and not view.is_finished() and view.is_dispatchable():
            state.store_view(view, message_id, interaction_id=original_interaction_id)

        self._response_type = InteractionResponseType.message_update

        if delete_after is not None:

            async def inner_call(delay: float = delete_after):
                await asyncio.sleep(delay)
                try:
                    await self._parent.delete_original_response()
                except HTTPException:
                    pass

            asyncio.create_task(inner_call())

        return InteractionCallbackResponse(
            data=response,
            parent=self._parent,
            state=self._parent._state,
            type=self._response_type,
        )

    async def send_modal(self, modal: Modal, /) -> InteractionCallbackResponse[ClientT]:
        """|coro|

        Responds to this interaction by sending a modal.

        .. versionchanged:: 2.5
            This now returns a :class:`InteractionCallbackResponse` instance.

        Parameters
        -----------
        modal: :class:`~discord.ui.Modal`
            The modal to send.

        Raises
        -------
        HTTPException
            Sending the modal failed.
        InteractionResponded
            This interaction has already been responded to before.

        Returns
        -------
        :class:`InteractionCallbackResponse`
            The interaction callback data.
        """
        if self._response_type:
            raise InteractionResponded(self._parent)

        parent = self._parent

        adapter = async_context.get()
        http = parent._state.http

        params = interaction_response_params(InteractionResponseType.modal.value, modal.to_dict())
        response = await adapter.create_interaction_response(
            parent.id,
            parent.token,
            session=parent._session,
            proxy=http.proxy,
            proxy_auth=http.proxy_auth,
            params=params,
        )
        if not modal.is_finished():
            self._parent._state.store_view(modal)
        self._response_type = InteractionResponseType.modal

        return InteractionCallbackResponse(
            data=response,
            parent=self._parent,
            state=self._parent._state,
            type=self._response_type,
        )

    async def autocomplete(self, choices: Sequence[Choice[ChoiceT]]) -> None:
        """|coro|

        Responds to this interaction by giving the user the choices they can use.

        Parameters
        -----------
        choices: List[:class:`~discord.app_commands.Choice`]
            The list of new choices as the user is typing.

        Raises
        -------
        HTTPException
            Sending the choices failed.
        ValueError
            This interaction cannot respond with autocomplete.
        InteractionResponded
            This interaction has already been responded to before.
        """
        if self._response_type:
            raise InteractionResponded(self._parent)

        translator = self._parent._state._translator
        if translator is not None:
            user_locale = self._parent.locale
            payload: Dict[str, Any] = {
                'choices': [await option.get_translated_payload_for_locale(translator, user_locale) for option in choices],
            }
        else:
            payload: Dict[str, Any] = {
                'choices': [option.to_dict() for option in choices],
            }

        parent = self._parent
        if parent.type is not InteractionType.autocomplete:
            raise ValueError('cannot respond to this interaction with autocomplete.')

        adapter = async_context.get()
        http = parent._state.http
        params = interaction_response_params(type=InteractionResponseType.autocomplete_result.value, data=payload)
        await adapter.create_interaction_response(
            parent.id,
            parent.token,
            session=parent._session,
            proxy=http.proxy,
            proxy_auth=http.proxy_auth,
            params=params,
        )

        self._response_type = InteractionResponseType.autocomplete_result

    async def launch_activity(self) -> InteractionCallbackResponse[ClientT]:
        """|coro|

        Responds to this interaction by launching the activity associated with the app.
        Only available for apps with activities enabled.

        .. versionadded:: 2.6

        Raises
        -------
        HTTPException
            Launching the activity failed.
        InteractionResponded
            This interaction has already been responded to before.

        Returns
        -------
        :class:`InteractionCallbackResponse`
            The interaction callback data.
        """
        if self._response_type:
            raise InteractionResponded(self._parent)

        parent = self._parent

        adapter = async_context.get()
        http = parent._state.http

        params = interaction_response_params(InteractionResponseType.launch_activity.value)
        response = await adapter.create_interaction_response(
            parent.id,
            parent.token,
            session=parent._session,
            proxy=http.proxy,
            proxy_auth=http.proxy_auth,
            params=params,
        )
        self._response_type = InteractionResponseType.launch_activity

        return InteractionCallbackResponse(
            data=response,
            parent=self._parent,
            state=self._parent._state,
            type=self._response_type,
        )


class _InteractionMessageState:
    __slots__ = ('_parent', '_interaction')

    def __init__(self, interaction: Interaction, parent: ConnectionState):
        self._interaction: Interaction = interaction
        self._parent: ConnectionState = parent

    def _get_guild(self, guild_id):
        return self._parent._get_guild(guild_id)

    def store_user(self, data, *, cache: bool = True):
        return self._parent.store_user(data, cache=cache)

    def create_user(self, data):
        return self._parent.create_user(data)

    @property
    def http(self):
        return self._parent.http

    def __getattr__(self, attr):
        return getattr(self._parent, attr)


class InteractionMessage(Message):
    """Represents the original interaction response message.

    This allows you to edit or delete the message associated with
    the interaction response. To retrieve this object see :meth:`Interaction.original_response`.

    This inherits from :class:`discord.Message` with changes to
    :meth:`edit` and :meth:`delete` to work.

    .. versionadded:: 2.0
    """

    __slots__ = ()
    _state: _InteractionMessageState

    @overload
    async def edit(
        self,
        *,
        attachments: Sequence[Union[Attachment, File]] = MISSING,
        view: LayoutView,
        allowed_mentions: Optional[AllowedMentions] = None,
        delete_after: Optional[float] = None,
    ) -> InteractionMessage:
        ...

    @overload
    async def edit(
        self,
        *,
        content: Optional[str] = MISSING,
        embeds: Sequence[Embed] = MISSING,
        embed: Optional[Embed] = MISSING,
        attachments: Sequence[Union[Attachment, File]] = MISSING,
        view: Optional[View] = MISSING,
        allowed_mentions: Optional[AllowedMentions] = None,
        delete_after: Optional[float] = None,
        poll: Poll = MISSING,
    ) -> InteractionMessage:
        ...

    async def edit(
        self,
        *,
        content: Optional[str] = MISSING,
        embeds: Sequence[Embed] = MISSING,
        embed: Optional[Embed] = MISSING,
        attachments: Sequence[Union[Attachment, File]] = MISSING,
<<<<<<< HEAD
        view: Optional[BaseView] = MISSING,
=======
        view: Optional[Union[View, LayoutView]] = MISSING,
>>>>>>> 38c6407f
        allowed_mentions: Optional[AllowedMentions] = None,
        delete_after: Optional[float] = None,
        poll: Poll = MISSING,
    ) -> InteractionMessage:
        """|coro|

        Edits the message.

        Parameters
        ------------
        content: Optional[:class:`str`]
            The content to edit the message with or ``None`` to clear it.
        embeds: List[:class:`Embed`]
            A list of embeds to edit the message with.
        embed: Optional[:class:`Embed`]
            The embed to edit the message with. ``None`` suppresses the embeds.
            This should not be mixed with the ``embeds`` parameter.
        attachments: List[Union[:class:`Attachment`, :class:`File`]]
            A list of attachments to keep in the message as well as new files to upload. If ``[]`` is passed
            then all attachments are removed.

            .. note::

                New files will always appear after current attachments.

        allowed_mentions: :class:`AllowedMentions`
            Controls the mentions being processed in this message.
            See :meth:`.abc.Messageable.send` for more information.
        view: Optional[Union[:class:`~discord.ui.View`, :class:`~discord.ui.LayoutView`]]
            The updated view to update this message with. If ``None`` is passed then
            the view is removed.

<<<<<<< HEAD
            .. versionchanged:: 2.6
                This now accepts :class:`~discord.ui.LayoutView` instances.
=======
            .. note::

                If you want to update the message to have a :class:`~discord.ui.LayoutView`, you must
                explicitly set the ``content``, ``embed``, ``embeds``, and ``attachments`` parameters to
                ``None`` if the previous message had any.
>>>>>>> 38c6407f
        delete_after: Optional[:class:`float`]
            If provided, the number of seconds to wait in the background
            before deleting the message we just sent. If the deletion fails,
            then it is silently ignored.

            .. versionadded:: 2.2
        poll: :class:`~discord.Poll`
            The poll to create when editing the message.

            .. versionadded:: 2.5

            .. note::

                This is only accepted if the interaction response's :attr:`InteractionResponse.type`
                attribute is :attr:`InteractionResponseType.deferred_channel_message`.

        Raises
        -------
        HTTPException
            Editing the message failed.
        Forbidden
            Edited a message that is not yours.
        TypeError
            You specified both ``embed`` and ``embeds``
        ValueError
            The length of ``embeds`` was invalid.

        Returns
        ---------
        :class:`InteractionMessage`
            The newly edited message.
        """
        res = await self._state._interaction.edit_original_response(
            content=content,
            embeds=embeds,
            embed=embed,
            attachments=attachments,
            view=view,  # type: ignore
            allowed_mentions=allowed_mentions,
            poll=poll,
        )
        if delete_after is not None:
            await self.delete(delay=delete_after)
        return res

    async def add_files(self, *files: File) -> InteractionMessage:
        r"""|coro|

        Adds new files to the end of the message attachments.

        .. versionadded:: 2.0

        Parameters
        -----------
        \*files: :class:`File`
            New files to add to the message.

        Raises
        -------
        HTTPException
            Editing the message failed.
        Forbidden
            Tried to edit a message that isn't yours.

        Returns
        ---------
        :class:`InteractionMessage`
            The newly edited message.
        """
        return await self.edit(attachments=[*self.attachments, *files])

    async def remove_attachments(self, *attachments: Attachment) -> InteractionMessage:
        r"""|coro|

        Removes attachments from the message.

        .. versionadded:: 2.0

        Parameters
        -----------
        \*attachments: :class:`Attachment`
            Attachments to remove from the message.

        Raises
        -------
        HTTPException
            Editing the message failed.
        Forbidden
            Tried to edit a message that isn't yours.

        Returns
        ---------
        :class:`InteractionMessage`
            The newly edited message.
        """
        return await self.edit(attachments=[a for a in self.attachments if a not in attachments])

    async def delete(self, *, delay: Optional[float] = None) -> None:
        """|coro|

        Deletes the message.

        Parameters
        -----------
        delay: Optional[:class:`float`]
            If provided, the number of seconds to wait before deleting the message.
            The waiting is done in the background and deletion failures are ignored.

        Raises
        ------
        Forbidden
            You do not have proper permissions to delete the message.
        NotFound
            The message was deleted already.
        HTTPException
            Deleting the message failed.
        """

        if delay is not None:

            async def inner_call(delay: float = delay):
                await asyncio.sleep(delay)
                try:
                    await self._state._interaction.delete_original_response()
                except HTTPException:
                    pass

            asyncio.create_task(inner_call())
        else:
            await self._state._interaction.delete_original_response()<|MERGE_RESOLUTION|>--- conflicted
+++ resolved
@@ -475,17 +475,6 @@
         self._original_response = message
         return message
 
-    @overload
-    async def edit_original_response(
-        self,
-        *,
-        attachments: Sequence[Union[Attachment, File]] = MISSING,
-        view: LayoutView,
-        allowed_mentions: Optional[AllowedMentions] = None,
-    ) -> InteractionMessage:
-        ...
-
-    @overload
     async def edit_original_response(
         self,
         *,
@@ -494,19 +483,6 @@
         embed: Optional[Embed] = MISSING,
         attachments: Sequence[Union[Attachment, File]] = MISSING,
         view: Optional[Union[View, LayoutView]] = MISSING,
-        allowed_mentions: Optional[AllowedMentions] = None,
-        poll: Poll = MISSING,
-    ) -> InteractionMessage:
-        ...
-
-    async def edit_original_response(
-        self,
-        *,
-        content: Optional[str] = MISSING,
-        embeds: Sequence[Embed] = MISSING,
-        embed: Optional[Embed] = MISSING,
-        attachments: Sequence[Union[Attachment, File]] = MISSING,
-        view: Optional[BaseView] = MISSING,
         allowed_mentions: Optional[AllowedMentions] = None,
         poll: Poll = MISSING,
     ) -> InteractionMessage:
@@ -1005,9 +981,6 @@
             Indicates if the message should be sent using text-to-speech.
         view: Union[:class:`discord.ui.View`, :class:`discord.ui.LayoutView`]
             The view to send with the message.
-
-            .. versionchanged:: 2.6
-                This now accepts :class:`discord.ui.LayoutView` instances.
         ephemeral: :class:`bool`
             Indicates if the message should only be visible to the user who started the interaction.
             If a view is sent with an ephemeral message and it has no timeout set then the timeout
@@ -1116,19 +1089,6 @@
             type=self._response_type,
         )
 
-    @overload
-    async def edit_message(
-        self,
-        *,
-        attachments: Sequence[Union[Attachment, File]] = MISSING,
-        view: LayoutView,
-        allowed_mentions: Optional[AllowedMentions] = MISSING,
-        delete_after: Optional[float] = None,
-        suppress_embeds: bool = MISSING,
-    ) -> Optional[InteractionCallbackResponse[ClientT]]:
-        ...
-
-    @overload
     async def edit_message(
         self,
         *,
@@ -1141,20 +1101,6 @@
         delete_after: Optional[float] = None,
         suppress_embeds: bool = MISSING,
     ) -> Optional[InteractionCallbackResponse[ClientT]]:
-        ...
-
-    async def edit_message(
-        self,
-        *,
-        content: Optional[Any] = MISSING,
-        embed: Optional[Embed] = MISSING,
-        embeds: Sequence[Embed] = MISSING,
-        attachments: Sequence[Union[Attachment, File]] = MISSING,
-        view: Optional[BaseView] = MISSING,
-        allowed_mentions: Optional[AllowedMentions] = MISSING,
-        delete_after: Optional[float] = None,
-        suppress_embeds: bool = MISSING,
-    ) -> Optional[InteractionCallbackResponse[ClientT]]:
         """|coro|
 
         Responds to this interaction by editing the original message of
@@ -1184,16 +1130,11 @@
             The updated view to update this message with. If ``None`` is passed then
             the view is removed.
 
-<<<<<<< HEAD
-            .. versionchanged:: 2.6
-                This now accepts :class:`~discord.ui.LayoutView` instances.
-=======
             .. note::
 
                 To update the message to add a :class:`~discord.ui.LayoutView`, you
                 must explicitly set the ``content``, ``embed``, ``embeds``, and
                 ``attachments`` parameters to either ``None`` or an empty array, as appropriate.
->>>>>>> 38c6407f
         allowed_mentions: Optional[:class:`~discord.AllowedMentions`]
             Controls the mentions being processed in this message. See :meth:`.Message.edit`
             for more information.
@@ -1521,11 +1462,7 @@
         embeds: Sequence[Embed] = MISSING,
         embed: Optional[Embed] = MISSING,
         attachments: Sequence[Union[Attachment, File]] = MISSING,
-<<<<<<< HEAD
-        view: Optional[BaseView] = MISSING,
-=======
         view: Optional[Union[View, LayoutView]] = MISSING,
->>>>>>> 38c6407f
         allowed_mentions: Optional[AllowedMentions] = None,
         delete_after: Optional[float] = None,
         poll: Poll = MISSING,
@@ -1558,16 +1495,11 @@
             The updated view to update this message with. If ``None`` is passed then
             the view is removed.
 
-<<<<<<< HEAD
-            .. versionchanged:: 2.6
-                This now accepts :class:`~discord.ui.LayoutView` instances.
-=======
             .. note::
 
                 If you want to update the message to have a :class:`~discord.ui.LayoutView`, you must
                 explicitly set the ``content``, ``embed``, ``embeds``, and ``attachments`` parameters to
                 ``None`` if the previous message had any.
->>>>>>> 38c6407f
         delete_after: Optional[:class:`float`]
             If provided, the number of seconds to wait in the background
             before deleting the message we just sent. If the deletion fails,
@@ -1605,7 +1537,7 @@
             embeds=embeds,
             embed=embed,
             attachments=attachments,
-            view=view,  # type: ignore
+            view=view,
             allowed_mentions=allowed_mentions,
             poll=poll,
         )
