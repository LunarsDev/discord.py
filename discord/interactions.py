--- conflicted
+++ resolved
@@ -475,17 +475,6 @@
         self._original_response = message
         return message
 
-    @overload
-    async def edit_original_response(
-        self,
-        *,
-        attachments: Sequence[Union[Attachment, File]] = MISSING,
-        view: LayoutView,
-        allowed_mentions: Optional[AllowedMentions] = None,
-    ) -> InteractionMessage:
-        ...
-
-    @overload
     async def edit_original_response(
         self,
         *,
@@ -494,19 +483,6 @@
         embed: Optional[Embed] = MISSING,
         attachments: Sequence[Union[Attachment, File]] = MISSING,
         view: Optional[Union[View, LayoutView]] = MISSING,
-        allowed_mentions: Optional[AllowedMentions] = None,
-        poll: Poll = MISSING,
-    ) -> InteractionMessage:
-        ...
-
-    async def edit_original_response(
-        self,
-        *,
-        content: Optional[str] = MISSING,
-        embeds: Sequence[Embed] = MISSING,
-        embed: Optional[Embed] = MISSING,
-        attachments: Sequence[Union[Attachment, File]] = MISSING,
-        view: Optional[BaseView] = MISSING,
         allowed_mentions: Optional[AllowedMentions] = None,
         poll: Poll = MISSING,
     ) -> InteractionMessage:
@@ -546,18 +522,9 @@
 
             .. note::
 
-<<<<<<< HEAD
-                To update the message to add a :class:`~discord.ui.LayoutView`, you
-                must explicitly set the ``content``, ``embed``, ``embeds``, and
-                ``attachments`` parameters to either ``None`` or an empty array, as appropriate.
-
-            .. versionchanged:: 2.6
-                This now accepts :class:`~discord.ui.LayoutView` instances.
-=======
                 If you want to update the message to have a :class:`~discord.ui.LayoutView`, you must
                 explicitly set the ``content``, ``embed``, ``embeds``, and ``attachments`` parameters to
                 ``None`` if the previous message had any.
->>>>>>> 38c6407f
         poll: :class:`Poll`
             The poll to create when editing the message.
 
@@ -1014,9 +981,6 @@
             Indicates if the message should be sent using text-to-speech.
         view: Union[:class:`discord.ui.View`, :class:`discord.ui.LayoutView`]
             The view to send with the message.
-
-            .. versionchanged:: 2.6
-                This now accepts :class:`discord.ui.LayoutView` instances.
         ephemeral: :class:`bool`
             Indicates if the message should only be visible to the user who started the interaction.
             If a view is sent with an ephemeral message and it has no timeout set then the timeout
@@ -1125,19 +1089,6 @@
             type=self._response_type,
         )
 
-    @overload
-    async def edit_message(
-        self,
-        *,
-        attachments: Sequence[Union[Attachment, File]] = MISSING,
-        view: LayoutView,
-        allowed_mentions: Optional[AllowedMentions] = MISSING,
-        delete_after: Optional[float] = None,
-        suppress_embeds: bool = MISSING,
-    ) -> Optional[InteractionCallbackResponse[ClientT]]:
-        ...
-
-    @overload
     async def edit_message(
         self,
         *,
@@ -1150,20 +1101,6 @@
         delete_after: Optional[float] = None,
         suppress_embeds: bool = MISSING,
     ) -> Optional[InteractionCallbackResponse[ClientT]]:
-        ...
-
-    async def edit_message(
-        self,
-        *,
-        content: Optional[Any] = MISSING,
-        embed: Optional[Embed] = MISSING,
-        embeds: Sequence[Embed] = MISSING,
-        attachments: Sequence[Union[Attachment, File]] = MISSING,
-        view: Optional[BaseView] = MISSING,
-        allowed_mentions: Optional[AllowedMentions] = MISSING,
-        delete_after: Optional[float] = None,
-        suppress_embeds: bool = MISSING,
-    ) -> Optional[InteractionCallbackResponse[ClientT]]:
         """|coro|
 
         Responds to this interaction by editing the original message of
@@ -1198,12 +1135,6 @@
                 To update the message to add a :class:`~discord.ui.LayoutView`, you
                 must explicitly set the ``content``, ``embed``, ``embeds``, and
                 ``attachments`` parameters to either ``None`` or an empty array, as appropriate.
-<<<<<<< HEAD
-
-            .. versionchanged:: 2.6
-                This now accepts :class:`~discord.ui.LayoutView` instances.
-=======
->>>>>>> 38c6407f
         allowed_mentions: Optional[:class:`~discord.AllowedMentions`]
             Controls the mentions being processed in this message. See :meth:`.Message.edit`
             for more information.
@@ -1531,11 +1462,7 @@
         embeds: Sequence[Embed] = MISSING,
         embed: Optional[Embed] = MISSING,
         attachments: Sequence[Union[Attachment, File]] = MISSING,
-<<<<<<< HEAD
-        view: Optional[BaseView] = MISSING,
-=======
         view: Optional[Union[View, LayoutView]] = MISSING,
->>>>>>> 38c6407f
         allowed_mentions: Optional[AllowedMentions] = None,
         delete_after: Optional[float] = None,
         poll: Poll = MISSING,
@@ -1570,18 +1497,9 @@
 
             .. note::
 
-<<<<<<< HEAD
-                To update the message to add a :class:`~discord.ui.LayoutView`, you
-                must explicitly set the ``content``, ``embed``, ``embeds``, and
-                ``attachments`` parameters to either ``None`` or an empty array, as appropriate.
-
-            .. versionchanged:: 2.6
-                This now accepts :class:`~discord.ui.LayoutView` instances.
-=======
                 If you want to update the message to have a :class:`~discord.ui.LayoutView`, you must
                 explicitly set the ``content``, ``embed``, ``embeds``, and ``attachments`` parameters to
                 ``None`` if the previous message had any.
->>>>>>> 38c6407f
         delete_after: Optional[:class:`float`]
             If provided, the number of seconds to wait in the background
             before deleting the message we just sent. If the deletion fails,
@@ -1619,7 +1537,7 @@
             embeds=embeds,
             embed=embed,
             attachments=attachments,
-            view=view,  # type: ignore
+            view=view,
             allowed_mentions=allowed_mentions,
             poll=poll,
         )
