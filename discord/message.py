"""
The MIT License (MIT)

Copyright (c) 2015-present Rapptz

Permission is hereby granted, free of charge, to any person obtaining a
copy of this software and associated documentation files (the "Software"),
to deal in the Software without restriction, including without limitation
the rights to use, copy, modify, merge, publish, distribute, sublicense,
and/or sell copies of the Software, and to permit persons to whom the
Software is furnished to do so, subject to the following conditions:

The above copyright notice and this permission notice shall be included in
all copies or substantial portions of the Software.

THE SOFTWARE IS PROVIDED "AS IS", WITHOUT WARRANTY OF ANY KIND, EXPRESS
OR IMPLIED, INCLUDING BUT NOT LIMITED TO THE WARRANTIES OF MERCHANTABILITY,
FITNESS FOR A PARTICULAR PURPOSE AND NONINFRINGEMENT. IN NO EVENT SHALL THE
AUTHORS OR COPYRIGHT HOLDERS BE LIABLE FOR ANY CLAIM, DAMAGES OR OTHER
LIABILITY, WHETHER IN AN ACTION OF CONTRACT, TORT OR OTHERWISE, ARISING
FROM, OUT OF OR IN CONNECTION WITH THE SOFTWARE OR THE USE OR OTHER
DEALINGS IN THE SOFTWARE.
"""

from __future__ import annotations

import asyncio
import datetime
import re
import io
from os import PathLike
from typing import (
    Dict,
    TYPE_CHECKING,
    Literal,
    Sequence,
    Union,
    List,
    Optional,
    Any,
    Callable,
    Tuple,
    ClassVar,
    Type,
    overload,
)

from . import utils
from .asset import Asset
from .reaction import Reaction
from .emoji import Emoji
from .partial_emoji import PartialEmoji
from .enums import InteractionType, MessageReferenceType, MessageType, ChannelType, try_enum
from .errors import HTTPException
from .components import _component_factory
from .embeds import Embed
from .member import Member
from .flags import MessageFlags, AttachmentFlags
from .file import File
from .utils import escape_mentions, MISSING, deprecated
from .http import handle_message_parameters
from .guild import Guild
from .mixins import Hashable
from .sticker import StickerItem, GuildSticker
from .threads import Thread
from .channel import PartialMessageable
from .poll import Poll

if TYPE_CHECKING:
    from typing_extensions import Self

    from .types.message import (
        Message as MessagePayload,
        Attachment as AttachmentPayload,
        MessageReference as MessageReferencePayload,
        MessageSnapshot as MessageSnapshotPayload,
        MessageApplication as MessageApplicationPayload,
        MessageActivity as MessageActivityPayload,
        RoleSubscriptionData as RoleSubscriptionDataPayload,
        MessageInteractionMetadata as MessageInteractionMetadataPayload,
        CallMessage as CallMessagePayload,
        PurchaseNotificationResponse as PurchaseNotificationResponsePayload,
        GuildProductPurchase as GuildProductPurchasePayload,
    )

    from .types.interactions import MessageInteraction as MessageInteractionPayload

    from .types.components import Component as ComponentPayload
    from .types.threads import ThreadArchiveDuration
    from .types.member import (
        Member as MemberPayload,
        UserWithMember as UserWithMemberPayload,
    )
    from .types.user import User as UserPayload
    from .types.embed import Embed as EmbedPayload
    from .types.gateway import MessageReactionRemoveEvent, MessageUpdateEvent
    from .abc import Snowflake
    from .abc import GuildChannel, MessageableChannel
    from .components import MessageComponentType
    from .state import ConnectionState
    from .mentions import AllowedMentions
    from .user import User
    from .role import Role
<<<<<<< HEAD
    from .ui.view import BaseView, View, LayoutView
=======
    from .ui.view import View, LayoutView
>>>>>>> 38c6407f

    EmojiInputType = Union[Emoji, PartialEmoji, str]


__all__ = (
    'Attachment',
    'Message',
    'PartialMessage',
    'MessageInteraction',
    'MessageReference',
    'MessageSnapshot',
    'DeletedReferencedMessage',
    'MessageApplication',
    'RoleSubscriptionInfo',
    'MessageInteractionMetadata',
    'CallMessage',
    'GuildProductPurchase',
    'PurchaseNotification',
)


def convert_emoji_reaction(emoji: Union[EmojiInputType, Reaction]) -> str:
    if isinstance(emoji, Reaction):
        emoji = emoji.emoji

    if isinstance(emoji, Emoji):
        return f'{emoji.name}:{emoji.id}'
    if isinstance(emoji, PartialEmoji):
        return emoji._as_reaction()
    if isinstance(emoji, str):
        # Reactions can be in :name:id format, but not <:name:id>.
        # No existing emojis have <> in them, so this should be okay.
        return emoji.strip('<>')

    raise TypeError(f'emoji argument must be str, Emoji, or Reaction not {emoji.__class__.__name__}.')


class Attachment(Hashable):
    """Represents an attachment from Discord.

    .. container:: operations

        .. describe:: str(x)

            Returns the URL of the attachment.

        .. describe:: x == y

            Checks if the attachment is equal to another attachment.

        .. describe:: x != y

            Checks if the attachment is not equal to another attachment.

        .. describe:: hash(x)

            Returns the hash of the attachment.

    .. versionchanged:: 1.7
        Attachment can now be casted to :class:`str` and is hashable.

    Attributes
    ------------
    id: :class:`int`
        The attachment ID.
    size: :class:`int`
        The attachment size in bytes.
    height: Optional[:class:`int`]
        The attachment's height, in pixels. Only applicable to images and videos.
    width: Optional[:class:`int`]
        The attachment's width, in pixels. Only applicable to images and videos.
    filename: :class:`str`
        The attachment's filename.
    url: :class:`str`
        The attachment URL. If the message this attachment was attached
        to is deleted, then this will 404.
    proxy_url: :class:`str`
        The proxy URL. This is a cached version of the :attr:`~Attachment.url` in the
        case of images. When the message is deleted, this URL might be valid for a few
        minutes or not valid at all.
    content_type: Optional[:class:`str`]
        The attachment's `media type <https://en.wikipedia.org/wiki/Media_type>`_

        .. versionadded:: 1.7
    description: Optional[:class:`str`]
        The attachment's description. Only applicable to images.

        .. versionadded:: 2.0
    ephemeral: :class:`bool`
        Whether the attachment is ephemeral.

        .. versionadded:: 2.0
    duration: Optional[:class:`float`]
        The duration of the audio file in seconds. Returns ``None`` if it's not a voice message.

        .. versionadded:: 2.3
    waveform: Optional[:class:`bytes`]
        The waveform (amplitudes) of the audio in bytes. Returns ``None`` if it's not a voice message.

        .. versionadded:: 2.3
    title: Optional[:class:`str`]
        The normalised version of the attachment's filename.

        .. versionadded:: 2.5
    """

    __slots__ = (
        'id',
        'size',
        'height',
        'width',
        'filename',
        'url',
        'proxy_url',
        '_http',
        'content_type',
        'description',
        'ephemeral',
        'duration',
        'waveform',
        '_flags',
        'title',
    )

    def __init__(self, *, data: AttachmentPayload, state: ConnectionState):
        self.id: int = int(data['id'])
        self.size: int = data['size']
        self.height: Optional[int] = data.get('height')
        self.width: Optional[int] = data.get('width')
        self.filename: str = data['filename']
        self.url: str = data['url']
        self.proxy_url: str = data['proxy_url']
        self._http = state.http
        self.content_type: Optional[str] = data.get('content_type')
        self.description: Optional[str] = data.get('description')
        self.ephemeral: bool = data.get('ephemeral', False)
        self.duration: Optional[float] = data.get('duration_secs')
        self.title: Optional[str] = data.get('title')

        waveform = data.get('waveform')
        self.waveform: Optional[bytes] = utils._base64_to_bytes(waveform) if waveform is not None else None

        self._flags: int = data.get('flags', 0)

    @property
    def flags(self) -> AttachmentFlags:
        """:class:`AttachmentFlags`: The attachment's flags."""
        return AttachmentFlags._from_value(self._flags)

    def is_spoiler(self) -> bool:
        """:class:`bool`: Whether this attachment contains a spoiler."""
        # The flag is technically always present but no harm to check both
        return self.filename.startswith('SPOILER_') or self.flags.spoiler

    def is_voice_message(self) -> bool:
        """:class:`bool`: Whether this attachment is a voice message."""
        return self.duration is not None and self.waveform is not None

    def __repr__(self) -> str:
        return f'<Attachment id={self.id} filename={self.filename!r} url={self.url!r}>'

    def __str__(self) -> str:
        return self.url or ''

    async def save(
        self,
        fp: Union[io.BufferedIOBase, PathLike[Any]],
        *,
        seek_begin: bool = True,
        use_cached: bool = False,
    ) -> int:
        """|coro|

        Saves this attachment into a file-like object.

        Parameters
        -----------
        fp: Union[:class:`io.BufferedIOBase`, :class:`os.PathLike`]
            The file-like object to save this attachment to or the filename
            to use. If a filename is passed then a file is created with that
            filename and used instead.
        seek_begin: :class:`bool`
            Whether to seek to the beginning of the file after saving is
            successfully done.
        use_cached: :class:`bool`
            Whether to use :attr:`proxy_url` rather than :attr:`url` when downloading
            the attachment. This will allow attachments to be saved after deletion
            more often, compared to the regular URL which is generally deleted right
            after the message is deleted. Note that this can still fail to download
            deleted attachments if too much time has passed and it does not work
            on some types of attachments.

        Raises
        --------
        HTTPException
            Saving the attachment failed.
        NotFound
            The attachment was deleted.

        Returns
        --------
        :class:`int`
            The number of bytes written.
        """
        data = await self.read(use_cached=use_cached)
        if isinstance(fp, io.BufferedIOBase):
            written = fp.write(data)
            if seek_begin:
                fp.seek(0)
            return written
        else:
            with open(fp, 'wb') as f:
                return f.write(data)

    async def read(self, *, use_cached: bool = False) -> bytes:
        """|coro|

        Retrieves the content of this attachment as a :class:`bytes` object.

        .. versionadded:: 1.1

        Parameters
        -----------
        use_cached: :class:`bool`
            Whether to use :attr:`proxy_url` rather than :attr:`url` when downloading
            the attachment. This will allow attachments to be saved after deletion
            more often, compared to the regular URL which is generally deleted right
            after the message is deleted. Note that this can still fail to download
            deleted attachments if too much time has passed and it does not work
            on some types of attachments.

        Raises
        ------
        HTTPException
            Downloading the attachment failed.
        Forbidden
            You do not have permissions to access this attachment
        NotFound
            The attachment was deleted.

        Returns
        -------
        :class:`bytes`
            The contents of the attachment.
        """
        url = self.proxy_url if use_cached else self.url
        data = await self._http.get_from_cdn(url)
        return data

    async def to_file(
        self,
        *,
        filename: Optional[str] = MISSING,
        description: Optional[str] = MISSING,
        use_cached: bool = False,
        spoiler: bool = False,
    ) -> File:
        """|coro|

        Converts the attachment into a :class:`File` suitable for sending via
        :meth:`abc.Messageable.send`.

        .. versionadded:: 1.3

        Parameters
        -----------
        filename: Optional[:class:`str`]
            The filename to use for the file. If not specified then the filename
            of the attachment is used instead.

            .. versionadded:: 2.0
        description: Optional[:class:`str`]
            The description to use for the file. If not specified then the
            description of the attachment is used instead.

            .. versionadded:: 2.0
        use_cached: :class:`bool`
            Whether to use :attr:`proxy_url` rather than :attr:`url` when downloading
            the attachment. This will allow attachments to be saved after deletion
            more often, compared to the regular URL which is generally deleted right
            after the message is deleted. Note that this can still fail to download
            deleted attachments if too much time has passed and it does not work
            on some types of attachments.

            .. versionadded:: 1.4
        spoiler: :class:`bool`
            Whether the file is a spoiler.

            .. versionadded:: 1.4

        Raises
        ------
        HTTPException
            Downloading the attachment failed.
        Forbidden
            You do not have permissions to access this attachment
        NotFound
            The attachment was deleted.

        Returns
        -------
        :class:`File`
            The attachment as a file suitable for sending.
        """

        data = await self.read(use_cached=use_cached)
        file_filename = filename if filename is not MISSING else self.filename
        file_description = description if description is not MISSING else self.description
        return File(io.BytesIO(data), filename=file_filename, description=file_description, spoiler=spoiler)

    def to_dict(self) -> AttachmentPayload:
        result: AttachmentPayload = {
            'filename': self.filename,
            'id': self.id,
            'proxy_url': self.proxy_url,
            'size': self.size,
            'url': self.url,
            'spoiler': self.is_spoiler(),
        }
        if self.height:
            result['height'] = self.height
        if self.width:
            result['width'] = self.width
        if self.content_type:
            result['content_type'] = self.content_type
        if self.description is not None:
            result['description'] = self.description
        return result


class DeletedReferencedMessage:
    """A special sentinel type given when the resolved message reference
    points to a deleted message.

    The purpose of this class is to separate referenced messages that could not be
    fetched and those that were previously fetched but have since been deleted.

    .. versionadded:: 1.6
    """

    __slots__ = ('_parent',)

    def __init__(self, parent: MessageReference):
        self._parent: MessageReference = parent

    def __repr__(self) -> str:
        return f"<DeletedReferencedMessage id={self.id} channel_id={self.channel_id} guild_id={self.guild_id!r}>"

    @property
    def id(self) -> int:
        """:class:`int`: The message ID of the deleted referenced message."""
        # the parent's message id won't be None here
        return self._parent.message_id  # type: ignore

    @property
    def channel_id(self) -> int:
        """:class:`int`: The channel ID of the deleted referenced message."""
        return self._parent.channel_id

    @property
    def guild_id(self) -> Optional[int]:
        """Optional[:class:`int`]: The guild ID of the deleted referenced message."""
        return self._parent.guild_id


class MessageSnapshot:
    """Represents a message snapshot attached to a forwarded message.

    .. versionadded:: 2.5

    Attributes
    -----------
    type: :class:`MessageType`
        The type of the forwarded message.
    content: :class:`str`
        The actual contents of the forwarded message.
    embeds: List[:class:`Embed`]
        A list of embeds the forwarded message has.
    attachments: List[:class:`Attachment`]
        A list of attachments given to the forwarded message.
    created_at: :class:`datetime.datetime`
        The forwarded message's time of creation.
    flags: :class:`MessageFlags`
        Extra features of the the message snapshot.
    stickers: List[:class:`StickerItem`]
        A list of sticker items given to the message.
    components: List[Union[:class:`ActionRow`, :class:`Button`, :class:`SelectMenu`, :class:`Container`, :class:`SectionComponent`, :class:`TextDisplay`, :class:`MediaGalleryComponent`, :class:`FileComponent`, :class:`SeparatorComponent`, :class:`ThumbnailComponent`]]
        A list of components in the message.
    """

    __slots__ = (
        '_cs_raw_channel_mentions',
        '_cs_cached_message',
        '_cs_raw_mentions',
        '_cs_raw_role_mentions',
        '_edited_timestamp',
        'attachments',
        'content',
        'embeds',
        'flags',
        'created_at',
        'type',
        'stickers',
        'components',
        '_state',
    )

    @classmethod
    def _from_value(
        cls,
        state: ConnectionState,
        message_snapshots: Optional[List[Dict[Literal['message'], MessageSnapshotPayload]]],
    ) -> List[Self]:
        if not message_snapshots:
            return []

        return [cls(state, snapshot['message']) for snapshot in message_snapshots]

    def __init__(self, state: ConnectionState, data: MessageSnapshotPayload):
        self.type: MessageType = try_enum(MessageType, data['type'])
        self.content: str = data['content']
        self.embeds: List[Embed] = [Embed.from_dict(a) for a in data['embeds']]
        self.attachments: List[Attachment] = [Attachment(data=a, state=state) for a in data['attachments']]
        self.created_at: datetime.datetime = utils.parse_time(data['timestamp'])
        self._edited_timestamp: Optional[datetime.datetime] = utils.parse_time(data['edited_timestamp'])
        self.flags: MessageFlags = MessageFlags._from_value(data.get('flags', 0))
        self.stickers: List[StickerItem] = [StickerItem(data=d, state=state) for d in data.get('sticker_items', [])]

        self.components: List[MessageComponentType] = []
        for component_data in data.get('components', []):
            component = _component_factory(component_data, state)  # type: ignore
            if component is not None:
                self.components.append(component)

        self._state: ConnectionState = state

    def __repr__(self) -> str:
        name = self.__class__.__name__
        return f'<{name} type={self.type!r} created_at={self.created_at!r} flags={self.flags!r}>'

    @utils.cached_slot_property('_cs_raw_mentions')
    def raw_mentions(self) -> List[int]:
        """List[:class:`int`]: A property that returns an array of user IDs matched with
        the syntax of ``<@user_id>`` in the message content.

        This allows you to receive the user IDs of mentioned users
        even in a private message context.
        """
        return [int(x) for x in re.findall(r'<@!?([0-9]{15,20})>', self.content)]

    @utils.cached_slot_property('_cs_raw_channel_mentions')
    def raw_channel_mentions(self) -> List[int]:
        """List[:class:`int`]: A property that returns an array of channel IDs matched with
        the syntax of ``<#channel_id>`` in the message content.
        """
        return [int(x) for x in re.findall(r'<#([0-9]{15,20})>', self.content)]

    @utils.cached_slot_property('_cs_raw_role_mentions')
    def raw_role_mentions(self) -> List[int]:
        """List[:class:`int`]: A property that returns an array of role IDs matched with
        the syntax of ``<@&role_id>`` in the message content.
        """
        return [int(x) for x in re.findall(r'<@&([0-9]{15,20})>', self.content)]

    @utils.cached_slot_property('_cs_cached_message')
    def cached_message(self) -> Optional[Message]:
        """Optional[:class:`Message`]: Returns the cached message this snapshot points to, if any."""
        state = self._state
        return (
            utils.find(
                lambda m: (
                    m.created_at == self.created_at
                    and m.edited_at == self.edited_at
                    and m.content == self.content
                    and m.embeds == self.embeds
                    and m.components == self.components
                    and m.stickers == self.stickers
                    and m.attachments == self.attachments
                    and m.flags == self.flags
                ),
                reversed(state._messages),
            )
            if state._messages
            else None
        )

    @property
    def edited_at(self) -> Optional[datetime.datetime]:
        """Optional[:class:`datetime.datetime`]: An aware UTC datetime object containing the edited time of the forwarded message."""
        return self._edited_timestamp


class MessageReference:
    """Represents a reference to a :class:`~discord.Message`.

    .. versionadded:: 1.5

    .. versionchanged:: 1.6
        This class can now be constructed by users.

    Attributes
    -----------
    type: :class:`MessageReferenceType`
        The type of message reference.

        .. versionadded:: 2.5
    message_id: Optional[:class:`int`]
        The id of the message referenced.
        This can be ``None`` when this message reference was retrieved from
        a system message of one of the following types:

        - :attr:`MessageType.channel_follow_add`
        - :attr:`MessageType.thread_created`
    channel_id: :class:`int`
        The channel id of the message referenced.
    guild_id: Optional[:class:`int`]
        The guild id of the message referenced.
    fail_if_not_exists: :class:`bool`
        Whether the referenced message should raise :class:`HTTPException`
        if the message no longer exists or Discord could not fetch the message.

        .. versionadded:: 1.7

    resolved: Optional[Union[:class:`Message`, :class:`DeletedReferencedMessage`]]
        The message that this reference resolved to. If this is ``None``
        then the original message was not fetched either due to the Discord API
        not attempting to resolve it or it not being available at the time of creation.
        If the message was resolved at a prior point but has since been deleted then
        this will be of type :class:`DeletedReferencedMessage`.

        .. versionadded:: 1.6
    """

    __slots__ = ('type', 'message_id', 'channel_id', 'guild_id', 'fail_if_not_exists', 'resolved', '_state')

    def __init__(
        self,
        *,
        message_id: int,
        channel_id: int,
        guild_id: Optional[int] = None,
        fail_if_not_exists: bool = True,
        type: MessageReferenceType = MessageReferenceType.reply,
    ):
        self._state: Optional[ConnectionState] = None
        self.type: MessageReferenceType = type
        self.resolved: Optional[Union[Message, DeletedReferencedMessage]] = None
        self.message_id: Optional[int] = message_id
        self.channel_id: int = channel_id
        self.guild_id: Optional[int] = guild_id
        self.fail_if_not_exists: bool = fail_if_not_exists

    @classmethod
    def with_state(cls, state: ConnectionState, data: MessageReferencePayload) -> Self:
        self = cls.__new__(cls)
        self.type = try_enum(MessageReferenceType, data.get('type', 0))
        self.message_id = utils._get_as_snowflake(data, 'message_id')
        self.channel_id = int(data['channel_id'])
        self.guild_id = utils._get_as_snowflake(data, 'guild_id')
        self.fail_if_not_exists = data.get('fail_if_not_exists', True)
        self._state = state
        self.resolved = None
        return self

    @classmethod
    def from_message(
        cls,
        message: PartialMessage,
        *,
        fail_if_not_exists: bool = True,
        type: MessageReferenceType = MessageReferenceType.reply,
    ) -> Self:
        """Creates a :class:`MessageReference` from an existing :class:`~discord.Message`.

        .. versionadded:: 1.6

        Parameters
        ----------
        message: :class:`~discord.Message`
            The message to be converted into a reference.
        fail_if_not_exists: :class:`bool`
            Whether the referenced message should raise :class:`HTTPException`
            if the message no longer exists or Discord could not fetch the message.

            .. versionadded:: 1.7
        type: :class:`~discord.MessageReferenceType`
            The type of message reference this is.

            .. versionadded:: 2.5

        Returns
        -------
        :class:`MessageReference`
            A reference to the message.
        """
        self = cls(
            message_id=message.id,
            channel_id=message.channel.id,
            guild_id=getattr(message.guild, 'id', None),
            fail_if_not_exists=fail_if_not_exists,
            type=type,
        )
        self._state = message._state
        return self

    @property
    def cached_message(self) -> Optional[Message]:
        """Optional[:class:`~discord.Message`]: The cached message, if found in the internal message cache."""
        return self._state and self._state._get_message(self.message_id)

    @property
    def jump_url(self) -> str:
        """:class:`str`: Returns a URL that allows the client to jump to the referenced message.

        .. versionadded:: 1.7
        """
        guild_id = self.guild_id if self.guild_id is not None else '@me'
        return f'https://discord.com/channels/{guild_id}/{self.channel_id}/{self.message_id}'

    def __repr__(self) -> str:
        return f'<MessageReference message_id={self.message_id!r} channel_id={self.channel_id!r} guild_id={self.guild_id!r}>'

    def to_dict(self) -> MessageReferencePayload:
        result: Dict[str, Any] = (
            {'type': self.type.value, 'message_id': self.message_id} if self.message_id is not None else {}
        )
        result['channel_id'] = self.channel_id
        if self.guild_id is not None:
            result['guild_id'] = self.guild_id
        if self.fail_if_not_exists is not None:
            result['fail_if_not_exists'] = self.fail_if_not_exists
        return result  # type: ignore # Type checker doesn't understand these are the same.

    to_message_reference_dict = to_dict


class MessageInteraction(Hashable):
    """Represents the interaction that a :class:`Message` is a response to.

    .. versionadded:: 2.0

    .. container:: operations

        .. describe:: x == y

            Checks if two message interactions are equal.

        .. describe:: x != y

            Checks if two message interactions are not equal.

        .. describe:: hash(x)

            Returns the message interaction's hash.

    Attributes
    -----------
    id: :class:`int`
        The interaction ID.
    type: :class:`InteractionType`
        The interaction type.
    name: :class:`str`
        The name of the interaction.
    user: Union[:class:`User`, :class:`Member`]
        The user or member that invoked the interaction.
    """

    __slots__: Tuple[str, ...] = ('id', 'type', 'name', 'user')

    def __init__(self, *, state: ConnectionState, guild: Optional[Guild], data: MessageInteractionPayload) -> None:
        self.id: int = int(data['id'])
        self.type: InteractionType = try_enum(InteractionType, data['type'])
        self.name: str = data['name']
        self.user: Union[User, Member] = MISSING

        try:
            payload = data['member']  # pyright: ignore[reportTypedDictNotRequiredAccess]
        except KeyError:
            self.user = state.create_user(data['user'])
        else:
            if guild is None:
                # This is an unfortunate data loss, but it's better than giving bad data
                # This is also an incredibly rare scenario.
                self.user = state.create_user(data['user'])
            else:
                payload['user'] = data['user']
                self.user = Member(data=payload, guild=guild, state=state)  # type: ignore

    def __repr__(self) -> str:
        return f'<MessageInteraction id={self.id} name={self.name!r} type={self.type!r} user={self.user!r}>'

    @property
    def created_at(self) -> datetime.datetime:
        """:class:`datetime.datetime`: The interaction's creation time in UTC."""
        return utils.snowflake_time(self.id)


class MessageInteractionMetadata(Hashable):
    """Represents the interaction metadata of a :class:`Message` if
    it was sent in response to an interaction.

    .. versionadded:: 2.4

    .. container:: operations

        .. describe:: x == y

            Checks if two message interactions are equal.

        .. describe:: x != y

            Checks if two message interactions are not equal.

        .. describe:: hash(x)

            Returns the message interaction's hash.

    Attributes
    -----------
    id: :class:`int`
        The interaction ID.
    type: :class:`InteractionType`
        The interaction type.
    user: :class:`User`
        The user that invoked the interaction.
    original_response_message_id: Optional[:class:`int`]
        The ID of the original response message if the message is a follow-up.
    interacted_message_id: Optional[:class:`int`]
        The ID of the message that containes the interactive components, if applicable.
    modal_interaction: Optional[:class:`.MessageInteractionMetadata`]
        The metadata of the modal submit interaction that triggered this interaction, if applicable.
    target_user: Optional[:class:`User`]
        The user the command was run on, only applicable to user context menus.

        .. versionadded:: 2.5
    target_message_id: Optional[:class:`int`]
        The ID of the message the command was run on, only applicable to message context menus.

        .. versionadded:: 2.5
    """

    __slots__: Tuple[str, ...] = (
        'id',
        'type',
        'user',
        'original_response_message_id',
        'interacted_message_id',
        'modal_interaction',
        'target_user',
        'target_message_id',
        '_integration_owners',
        '_state',
        '_guild',
    )

    def __init__(self, *, state: ConnectionState, guild: Optional[Guild], data: MessageInteractionMetadataPayload) -> None:
        self._guild: Optional[Guild] = guild
        self._state: ConnectionState = state

        self.id: int = int(data['id'])
        self.type: InteractionType = try_enum(InteractionType, data['type'])
        self.user: User = state.create_user(data['user'])
        self._integration_owners: Dict[int, int] = {
            int(key): int(value) for key, value in data.get('authorizing_integration_owners', {}).items()
        }

        self.original_response_message_id: Optional[int] = None
        try:
            self.original_response_message_id = int(data['original_response_message_id'])  # type: ignore # EAFP
        except KeyError:
            pass

        self.interacted_message_id: Optional[int] = None
        try:
            self.interacted_message_id = int(data['interacted_message_id'])  # type: ignore # EAFP
        except KeyError:
            pass

        self.modal_interaction: Optional[MessageInteractionMetadata] = None
        try:
            self.modal_interaction = MessageInteractionMetadata(
                state=state, guild=guild, data=data['triggering_interaction_metadata']  # type: ignore # EAFP
            )
        except KeyError:
            pass

        self.target_user: Optional[User] = None
        try:
            self.target_user = state.create_user(data['target_user'])  # type: ignore # EAFP
        except KeyError:
            pass

        self.target_message_id: Optional[int] = None
        try:
            self.target_message_id = int(data['target_message_id'])  # type: ignore # EAFP
        except KeyError:
            pass

    def __repr__(self) -> str:
        return f'<MessageInteraction id={self.id} type={self.type!r} user={self.user!r}>'

    @property
    def created_at(self) -> datetime.datetime:
        """:class:`datetime.datetime`: The interaction's creation time in UTC."""
        return utils.snowflake_time(self.id)

    @property
    def original_response_message(self) -> Optional[Message]:
        """Optional[:class:`~discord.Message`]: The original response message if the message
        is a follow-up and is found in cache.
        """
        if self.original_response_message_id:
            return self._state._get_message(self.original_response_message_id)
        return None

    @property
    def interacted_message(self) -> Optional[Message]:
        """Optional[:class:`~discord.Message`]: The message that
        containes the interactive components, if applicable and is found in cache.
        """
        if self.interacted_message_id:
            return self._state._get_message(self.interacted_message_id)
        return None

    @property
    def target_message(self) -> Optional[Message]:
        """Optional[:class:`~discord.Message`]: The target message, if applicable and is found in cache.

        .. versionadded:: 2.5
        """
        if self.target_message_id:
            return self._state._get_message(self.target_message_id)
        return None

    def is_guild_integration(self) -> bool:
        """:class:`bool`: Returns ``True`` if the interaction is a guild integration."""
        if self._guild:
            return self._guild.id == self._integration_owners.get(0)

        return False

    def is_user_integration(self) -> bool:
        """:class:`bool`: Returns ``True`` if the interaction is a user integration."""
        return self.user.id == self._integration_owners.get(1)


def flatten_handlers(cls: Type[Message]) -> Type[Message]:
    prefix = len('_handle_')
    handlers = [
        (key[prefix:], value)
        for key, value in cls.__dict__.items()
        if key.startswith('_handle_') and key != '_handle_member'
    ]

    # store _handle_member last
    handlers.append(('member', cls._handle_member))
    cls._HANDLERS = handlers
    cls._CACHED_SLOTS = [attr for attr in cls.__slots__ if attr.startswith('_cs_')]
    return cls


class MessageApplication:
    """Represents a message's application data from a :class:`~discord.Message`.

    .. versionadded:: 2.0

    Attributes
    -----------
    id: :class:`int`
        The application ID.
    description: :class:`str`
        The application description.
    name: :class:`str`
        The application's name.
    """

    __slots__ = ('_state', '_icon', '_cover_image', 'id', 'description', 'name')

    def __init__(self, *, state: ConnectionState, data: MessageApplicationPayload) -> None:
        self._state: ConnectionState = state
        self.id: int = int(data['id'])
        self.description: str = data['description']
        self.name: str = data['name']
        self._icon: Optional[str] = data['icon']
        self._cover_image: Optional[str] = data.get('cover_image')

    def __str__(self) -> str:
        return self.name

    def __repr__(self) -> str:
        return f'<MessageApplication id={self.id} name={self.name!r}>'

    @property
    def icon(self) -> Optional[Asset]:
        """Optional[:class:`Asset`]: The application's icon, if any."""
        if self._icon:
            return Asset._from_app_icon(state=self._state, object_id=self.id, icon_hash=self._icon, asset_type='icon')
        return None

    @property
    def cover(self) -> Optional[Asset]:
        """Optional[:class:`Asset`]: The application's cover image, if any."""
        if self._cover_image:
            return Asset._from_app_icon(
                state=self._state, object_id=self.id, icon_hash=self._cover_image, asset_type='cover_image'
            )
        return None


class CallMessage:
    """Represents a message's call data in a private channel from a :class:`~discord.Message`.

    .. versionadded:: 2.5

    Attributes
    -----------
    ended_timestamp: Optional[:class:`datetime.datetime`]
        The timestamp the call has ended.
    participants: List[:class:`User`]
        A list of users that participated in the call.
    """

    __slots__ = ('_message', 'ended_timestamp', 'participants')

    def __repr__(self) -> str:
        return f'<CallMessage participants={self.participants!r}>'

    def __init__(self, *, state: ConnectionState, message: Message, data: CallMessagePayload):
        self._message: Message = message
        self.ended_timestamp: Optional[datetime.datetime] = utils.parse_time(data.get('ended_timestamp'))
        self.participants: List[User] = []

        for user_id in data['participants']:
            user_id = int(user_id)
            if user_id == self._message.author.id:
                self.participants.append(self._message.author)  # type: ignore # can't be a Member here
            else:
                user = state.get_user(user_id)
                if user is not None:
                    self.participants.append(user)

    @property
    def duration(self) -> datetime.timedelta:
        """:class:`datetime.timedelta`: The duration the call has lasted or is already ongoing."""
        if self.ended_timestamp is None:
            return utils.utcnow() - self._message.created_at
        else:
            return self.ended_timestamp - self._message.created_at

    def is_ended(self) -> bool:
        """:class:`bool`: Whether the call is ended or not."""
        return self.ended_timestamp is not None


class RoleSubscriptionInfo:
    """Represents a message's role subscription information.

    This is currently only attached to messages of type :attr:`MessageType.role_subscription_purchase`.

    .. versionadded:: 2.0

    Attributes
    -----------
    role_subscription_listing_id: :class:`int`
        The ID of the SKU and listing that the user is subscribed to.
    tier_name: :class:`str`
        The name of the tier that the user is subscribed to.
    total_months_subscribed: :class:`int`
        The cumulative number of months that the user has been subscribed for.
    is_renewal: :class:`bool`
        Whether this notification is for a renewal rather than a new purchase.
    """

    __slots__ = (
        'role_subscription_listing_id',
        'tier_name',
        'total_months_subscribed',
        'is_renewal',
    )

    def __init__(self, data: RoleSubscriptionDataPayload) -> None:
        self.role_subscription_listing_id: int = int(data['role_subscription_listing_id'])
        self.tier_name: str = data['tier_name']
        self.total_months_subscribed: int = data['total_months_subscribed']
        self.is_renewal: bool = data['is_renewal']


class GuildProductPurchase:
    """Represents a message's guild product that the user has purchased.

    .. versionadded:: 2.5

    Attributes
    -----------
    listing_id: :class:`int`
        The ID of the listing that the user has purchased.
    product_name: :class:`str`
        The name of the product that the user has purchased.
    """

    __slots__ = ('listing_id', 'product_name')

    def __init__(self, data: GuildProductPurchasePayload) -> None:
        self.listing_id: int = int(data['listing_id'])
        self.product_name: str = data['product_name']

    def __hash__(self) -> int:
        return self.listing_id >> 22

    def __eq__(self, other: object) -> bool:
        return isinstance(other, GuildProductPurchase) and other.listing_id == self.listing_id

    def __ne__(self, other: object) -> bool:
        return not self.__eq__(other)


class PurchaseNotification:
    """Represents a message's purchase notification data.

    This is currently only attached to messages of type :attr:`MessageType.purchase_notification`.

    .. versionadded:: 2.5

    Attributes
    -----------
    guild_product_purchase: Optional[:class:`GuildProductPurchase`]
        The guild product purchase that prompted the message.
    """

    __slots__ = ('_type', 'guild_product_purchase')

    def __init__(self, data: PurchaseNotificationResponsePayload) -> None:
        self._type: int = data['type']

        self.guild_product_purchase: Optional[GuildProductPurchase] = None
        guild_product_purchase = data.get('guild_product_purchase')
        if guild_product_purchase is not None:
            self.guild_product_purchase = GuildProductPurchase(guild_product_purchase)


class PartialMessage(Hashable):
    """Represents a partial message to aid with working messages when only
    a message and channel ID are present.

    There are two ways to construct this class. The first one is through
    the constructor itself, and the second is via the following:

    - :meth:`TextChannel.get_partial_message`
    - :meth:`VoiceChannel.get_partial_message`
    - :meth:`StageChannel.get_partial_message`
    - :meth:`Thread.get_partial_message`
    - :meth:`DMChannel.get_partial_message`

    Note that this class is trimmed down and has no rich attributes.

    .. versionadded:: 1.6

    .. container:: operations

        .. describe:: x == y

            Checks if two partial messages are equal.

        .. describe:: x != y

            Checks if two partial messages are not equal.

        .. describe:: hash(x)

            Returns the partial message's hash.

    Attributes
    -----------
    channel: Union[:class:`PartialMessageable`, :class:`TextChannel`, :class:`StageChannel`, :class:`VoiceChannel`, :class:`Thread`, :class:`DMChannel`]
        The channel associated with this partial message.
    id: :class:`int`
        The message ID.
    guild: Optional[:class:`Guild`]
        The guild that the partial message belongs to, if applicable.
    """

    __slots__ = ('channel', 'id', '_cs_guild', '_state', 'guild')

    def __init__(self, *, channel: MessageableChannel, id: int) -> None:
        if not isinstance(channel, PartialMessageable) and channel.type not in (
            ChannelType.text,
            ChannelType.voice,
            ChannelType.stage_voice,
            ChannelType.news,
            ChannelType.private,
            ChannelType.news_thread,
            ChannelType.public_thread,
            ChannelType.private_thread,
        ):
            raise TypeError(
                f'expected PartialMessageable, TextChannel, StageChannel, VoiceChannel, DMChannel or Thread not {type(channel)!r}'
            )

        self.channel: MessageableChannel = channel
        self._state: ConnectionState = channel._state
        self.id: int = id

        self.guild: Optional[Guild] = getattr(channel, 'guild', None)

    def _update(self, data: MessageUpdateEvent) -> None:
        # This is used for duck typing purposes.
        # Just do nothing with the data.
        pass

    # Also needed for duck typing purposes
    # n.b. not exposed
    pinned: Any = property(None, lambda x, y: None)

    def __repr__(self) -> str:
        return f'<PartialMessage id={self.id} channel={self.channel!r}>'

    @property
    def created_at(self) -> datetime.datetime:
        """:class:`datetime.datetime`: The partial message's creation time in UTC."""
        return utils.snowflake_time(self.id)

    @property
    def jump_url(self) -> str:
        """:class:`str`: Returns a URL that allows the client to jump to this message."""
        guild_id = getattr(self.guild, 'id', '@me')
        return f'https://discord.com/channels/{guild_id}/{self.channel.id}/{self.id}'

    @property
    def thread(self) -> Optional[Thread]:
        """Optional[:class:`Thread`]: The public thread created from this message, if it exists.

        .. note::

            This does not retrieve archived threads, as they are not retained in the internal
            cache. Use :meth:`fetch_thread` instead.

        .. versionadded:: 2.4
        """
        if self.guild is not None:
            return self.guild.get_thread(self.id)

    async def fetch(self) -> Message:
        """|coro|

        Fetches the partial message to a full :class:`Message`.

        Raises
        --------
        NotFound
            The message was not found.
        Forbidden
            You do not have the permissions required to get a message.
        HTTPException
            Retrieving the message failed.

        Returns
        --------
        :class:`Message`
            The full message.
        """

        data = await self._state.http.get_message(self.channel.id, self.id)
        return self._state.create_message(channel=self.channel, data=data)

    async def delete(self, *, delay: Optional[float] = None) -> None:
        """|coro|

        Deletes the message.

        Your own messages could be deleted without any proper permissions. However to
        delete other people's messages, you must have :attr:`~Permissions.manage_messages`.

        .. versionchanged:: 1.1
            Added the new ``delay`` keyword-only parameter.

        Parameters
        -----------
        delay: Optional[:class:`float`]
            If provided, the number of seconds to wait in the background
            before deleting the message. If the deletion fails then it is silently ignored.

        Raises
        ------
        Forbidden
            You do not have proper permissions to delete the message.
        NotFound
            The message was deleted already
        HTTPException
            Deleting the message failed.
        """
        if delay is not None:

            async def delete(delay: float):
                await asyncio.sleep(delay)
                try:
                    await self._state.http.delete_message(self.channel.id, self.id)
                except HTTPException:
                    pass

            asyncio.create_task(delete(delay))
        else:
            await self._state.http.delete_message(self.channel.id, self.id)

<<<<<<< HEAD
    @overload
    async def edit(
        self,
        *,
        view: LayoutView,
        attachments: Sequence[Union[Attachment, File]] = ...,
        delete_after: Optional[float] = ...,
        allowed_mentions: Optional[AllowedMentions] = ...,
    ) -> Message:
        ...

    @overload
    async def edit(
        self,
        *,
        content: Optional[str] = ...,
        embed: Optional[Embed] = ...,
        attachments: Sequence[Union[Attachment, File]] = ...,
        delete_after: Optional[float] = ...,
        allowed_mentions: Optional[AllowedMentions] = ...,
        view: Optional[View] = ...,
    ) -> Message:
        ...

    @overload
    async def edit(
        self,
        *,
        content: Optional[str] = ...,
        embeds: Sequence[Embed] = ...,
        attachments: Sequence[Union[Attachment, File]] = ...,
        delete_after: Optional[float] = ...,
        allowed_mentions: Optional[AllowedMentions] = ...,
        view: Optional[View] = ...,
    ) -> Message:
        ...

=======
>>>>>>> 38c6407f
    async def edit(
        self,
        *,
        content: Optional[str] = MISSING,
        embed: Optional[Embed] = MISSING,
        embeds: Sequence[Embed] = MISSING,
        attachments: Sequence[Union[Attachment, File]] = MISSING,
        delete_after: Optional[float] = None,
        allowed_mentions: Optional[AllowedMentions] = MISSING,
<<<<<<< HEAD
        view: Optional[BaseView] = MISSING,
=======
        view: Optional[Union[View, LayoutView]] = MISSING,
>>>>>>> 38c6407f
    ) -> Message:
        """|coro|

        Edits the message.

        The content must be able to be transformed into a string via ``str(content)``.

        .. versionchanged:: 2.0
            Edits are no longer in-place, the newly edited message is returned instead.

        .. versionchanged:: 2.0
            This function will now raise :exc:`TypeError` instead of
            ``InvalidArgument``.

        Parameters
        -----------
        content: Optional[:class:`str`]
            The new content to replace the message with.
            Could be ``None`` to remove the content.
        embed: Optional[:class:`Embed`]
            The new embed to replace the original with.
            Could be ``None`` to remove the embed.
        embeds: List[:class:`Embed`]
            The new embeds to replace the original with. Must be a maximum of 10.
            To remove all embeds ``[]`` should be passed.

            .. versionadded:: 2.0
        attachments: List[Union[:class:`Attachment`, :class:`File`]]
            A list of attachments to keep in the message as well as new files to upload. If ``[]`` is passed
            then all attachments are removed.

            .. note::

                New files will always appear after current attachments.

            .. versionadded:: 2.0
        delete_after: Optional[:class:`float`]
            If provided, the number of seconds to wait in the background
            before deleting the message we just edited. If the deletion fails,
            then it is silently ignored.
        allowed_mentions: Optional[:class:`~discord.AllowedMentions`]
            Controls the mentions being processed in this message. If this is
            passed, then the object is merged with :attr:`~discord.Client.allowed_mentions`.
            The merging behaviour only overrides attributes that have been explicitly passed
            to the object, otherwise it uses the attributes set in :attr:`~discord.Client.allowed_mentions`.
            If no object is passed at all then the defaults given by :attr:`~discord.Client.allowed_mentions`
            are used instead.

            .. versionadded:: 1.4
        view: Optional[Union[:class:`~discord.ui.View`, :class:`~discord.ui.LayoutView`]]
            The updated view to update this message with. If ``None`` is passed then
            the view is removed.

<<<<<<< HEAD
            .. versionchanged:: 2.6
                This now accepts :class:`~discord.ui.LayoutView` instances.
=======
            .. note::

                If you want to update the message to have a :class:`~discord.ui.LayoutView`, you must
                explicitly set the ``content``, ``embed``, ``embeds``, and ``attachments`` parameters to
                ``None`` if the previous message had any.
>>>>>>> 38c6407f

        Raises
        -------
        HTTPException
            Editing the message failed.
        Forbidden
            Tried to suppress a message without permissions or
            edited a message's content or embed that isn't yours.
        NotFound
            This message does not exist.
        TypeError
            You specified both ``embed`` and ``embeds``

        Returns
        --------
        :class:`Message`
            The newly edited message.
        """

        if content is not MISSING:
            previous_allowed_mentions = self._state.allowed_mentions
        else:
            previous_allowed_mentions = None

        if view is not MISSING:
            self._state.prevent_view_updates_for(self.id)

        with handle_message_parameters(
            content=content,
            embed=embed,
            embeds=embeds,
            attachments=attachments,
            view=view,
            allowed_mentions=allowed_mentions,
            previous_allowed_mentions=previous_allowed_mentions,
        ) as params:
            data = await self._state.http.edit_message(self.channel.id, self.id, params=params)
            message = Message(state=self._state, channel=self.channel, data=data)

        if view and not view.is_finished() and view.is_dispatchable():
            interaction: Optional[MessageInteractionMetadata] = getattr(self, 'interaction_metadata', None)
            if interaction is not None:
                self._state.store_view(view, self.id, interaction_id=interaction.id)
            else:
                self._state.store_view(view, self.id)

        if delete_after is not None:
            await self.delete(delay=delete_after)

        return message

    async def publish(self) -> None:
        """|coro|

        Publishes this message to the channel's followers.

        The message must have been sent in a news channel.
        You must have :attr:`~Permissions.send_messages` to do this.

        If the message is not your own then :attr:`~Permissions.manage_messages`
        is also needed.

        Raises
        -------
        Forbidden
            You do not have the proper permissions to publish this message
            or the channel is not a news channel.
        HTTPException
            Publishing the message failed.
        """

        await self._state.http.publish_message(self.channel.id, self.id)

    async def pin(self, *, reason: Optional[str] = None) -> None:
        """|coro|

        Pins the message.

        You must have :attr:`~Permissions.manage_messages` to do
        this in a non-private channel context.

        Parameters
        -----------
        reason: Optional[:class:`str`]
            The reason for pinning the message. Shows up on the audit log.

            .. versionadded:: 1.4

        Raises
        -------
        Forbidden
            You do not have permissions to pin the message.
        NotFound
            The message or channel was not found or deleted.
        HTTPException
            Pinning the message failed, probably due to the channel
            having more than 50 pinned messages.
        """

        await self._state.http.pin_message(self.channel.id, self.id, reason=reason)
        # pinned exists on PartialMessage for duck typing purposes
        self.pinned = True

    async def unpin(self, *, reason: Optional[str] = None) -> None:
        """|coro|

        Unpins the message.

        You must have :attr:`~Permissions.manage_messages` to do
        this in a non-private channel context.

        Parameters
        -----------
        reason: Optional[:class:`str`]
            The reason for unpinning the message. Shows up on the audit log.

            .. versionadded:: 1.4

        Raises
        -------
        Forbidden
            You do not have permissions to unpin the message.
        NotFound
            The message or channel was not found or deleted.
        HTTPException
            Unpinning the message failed.
        """

        await self._state.http.unpin_message(self.channel.id, self.id, reason=reason)
        # pinned exists on PartialMessage for duck typing purposes
        self.pinned = False

    async def add_reaction(self, emoji: Union[EmojiInputType, Reaction], /) -> None:
        """|coro|

        Adds a reaction to the message.

        The emoji may be a unicode emoji or a custom guild :class:`Emoji`.

        You must have :attr:`~Permissions.read_message_history`
        to do this. If nobody else has reacted to the message using this
        emoji, :attr:`~Permissions.add_reactions` is required.

        .. versionchanged:: 2.0

            ``emoji`` parameter is now positional-only.

        .. versionchanged:: 2.0
            This function will now raise :exc:`TypeError` instead of
            ``InvalidArgument``.

        Parameters
        ------------
        emoji: Union[:class:`Emoji`, :class:`Reaction`, :class:`PartialEmoji`, :class:`str`]
            The emoji to react with.

        Raises
        --------
        HTTPException
            Adding the reaction failed.
        Forbidden
            You do not have the proper permissions to react to the message.
        NotFound
            The emoji you specified was not found.
        TypeError
            The emoji parameter is invalid.
        """

        emoji = convert_emoji_reaction(emoji)
        await self._state.http.add_reaction(self.channel.id, self.id, emoji)

    async def remove_reaction(self, emoji: Union[EmojiInputType, Reaction], member: Snowflake) -> None:
        """|coro|

        Remove a reaction by the member from the message.

        The emoji may be a unicode emoji or a custom guild :class:`Emoji`.

        If the reaction is not your own (i.e. ``member`` parameter is not you) then
        :attr:`~Permissions.manage_messages` is needed.

        The ``member`` parameter must represent a member and meet
        the :class:`abc.Snowflake` abc.

        .. versionchanged:: 2.0
            This function will now raise :exc:`TypeError` instead of
            ``InvalidArgument``.

        Parameters
        ------------
        emoji: Union[:class:`Emoji`, :class:`Reaction`, :class:`PartialEmoji`, :class:`str`]
            The emoji to remove.
        member: :class:`abc.Snowflake`
            The member for which to remove the reaction.

        Raises
        --------
        HTTPException
            Removing the reaction failed.
        Forbidden
            You do not have the proper permissions to remove the reaction.
        NotFound
            The member or emoji you specified was not found.
        TypeError
            The emoji parameter is invalid.
        """

        emoji = convert_emoji_reaction(emoji)

        if member.id == self._state.self_id:
            await self._state.http.remove_own_reaction(self.channel.id, self.id, emoji)
        else:
            await self._state.http.remove_reaction(self.channel.id, self.id, emoji, member.id)

    async def clear_reaction(self, emoji: Union[EmojiInputType, Reaction]) -> None:
        """|coro|

        Clears a specific reaction from the message.

        The emoji may be a unicode emoji or a custom guild :class:`Emoji`.

        You must have :attr:`~Permissions.manage_messages` to do this.

        .. versionadded:: 1.3

        .. versionchanged:: 2.0
            This function will now raise :exc:`TypeError` instead of
            ``InvalidArgument``.

        Parameters
        -----------
        emoji: Union[:class:`Emoji`, :class:`Reaction`, :class:`PartialEmoji`, :class:`str`]
            The emoji to clear.

        Raises
        --------
        HTTPException
            Clearing the reaction failed.
        Forbidden
            You do not have the proper permissions to clear the reaction.
        NotFound
            The emoji you specified was not found.
        TypeError
            The emoji parameter is invalid.
        """

        emoji = convert_emoji_reaction(emoji)
        await self._state.http.clear_single_reaction(self.channel.id, self.id, emoji)

    async def clear_reactions(self) -> None:
        """|coro|

        Removes all the reactions from the message.

        You must have :attr:`~Permissions.manage_messages` to do this.

        Raises
        --------
        HTTPException
            Removing the reactions failed.
        Forbidden
            You do not have the proper permissions to remove all the reactions.
        """
        await self._state.http.clear_reactions(self.channel.id, self.id)

    async def create_thread(
        self,
        *,
        name: str,
        auto_archive_duration: ThreadArchiveDuration = MISSING,
        slowmode_delay: Optional[int] = None,
        reason: Optional[str] = None,
    ) -> Thread:
        """|coro|

        Creates a public thread from this message.

        You must have :attr:`~discord.Permissions.create_public_threads` in order to
        create a public thread from a message.

        The channel this message belongs in must be a :class:`TextChannel`.

        .. versionadded:: 2.0

        Parameters
        -----------
        name: :class:`str`
            The name of the thread.
        auto_archive_duration: :class:`int`
            The duration in minutes before a thread is automatically hidden from the channel list.
            If not provided, the channel's default auto archive duration is used.

            Must be one of ``60``, ``1440``, ``4320``, or ``10080``, if provided.
        slowmode_delay: Optional[:class:`int`]
            Specifies the slowmode rate limit for user in this channel, in seconds.
            The maximum value possible is ``21600``. By default no slowmode rate limit
            if this is ``None``.
        reason: Optional[:class:`str`]
            The reason for creating a new thread. Shows up on the audit log.

        Raises
        -------
        Forbidden
            You do not have permissions to create a thread.
        HTTPException
            Creating the thread failed.
        ValueError
            This message does not have guild info attached.

        Returns
        --------
        :class:`.Thread`
            The created thread.
        """
        if self.guild is None:
            raise ValueError('This message does not have guild info attached.')

        default_auto_archive_duration: ThreadArchiveDuration = getattr(self.channel, 'default_auto_archive_duration', 1440)
        data = await self._state.http.start_thread_with_message(
            self.channel.id,
            self.id,
            name=name,
            auto_archive_duration=auto_archive_duration or default_auto_archive_duration,
            rate_limit_per_user=slowmode_delay,
            reason=reason,
        )
        return Thread(guild=self.guild, state=self._state, data=data)

    async def fetch_thread(self) -> Thread:
        """|coro|

        Retrieves the public thread attached to this message.

        .. note::

            This method is an API call. For general usage, consider :attr:`thread` instead.

        .. versionadded:: 2.4

        Raises
        -------
        InvalidData
            An unknown channel type was received from Discord
            or the guild the thread belongs to is not the same
            as the one in this object points to.
        HTTPException
            Retrieving the thread failed.
        NotFound
            There is no thread attached to this message.
        Forbidden
            You do not have permission to fetch this channel.

        Returns
        --------
        :class:`.Thread`
            The public thread attached to this message.
        """
        if self.guild is None:
            raise ValueError('This message does not have guild info attached.')

        return await self.guild.fetch_channel(self.id)  # type: ignore  # Can only be Thread in this case

    @overload
    async def reply(
        self,
        *,
        file: File = ...,
        view: LayoutView,
        delete_after: float = ...,
        nonce: Union[str, int] = ...,
        allowed_mentions: AllowedMentions = ...,
        reference: Union[Message, MessageReference, PartialMessage] = ...,
        mention_author: bool = ...,
        suppress_embeds: bool = ...,
        silent: bool = ...,
    ) -> Message:
        ...

    @overload
    async def reply(
        self,
        *,
        files: Sequence[File] = ...,
        view: LayoutView,
        delete_after: float = ...,
        nonce: Union[str, int] = ...,
        allowed_mentions: AllowedMentions = ...,
        reference: Union[Message, MessageReference, PartialMessage] = ...,
        mention_author: bool = ...,
        suppress_embeds: bool = ...,
        silent: bool = ...,
    ) -> Message:
        ...

    @overload
    async def reply(
        self,
        content: Optional[str] = ...,
        *,
        tts: bool = ...,
        embed: Embed = ...,
        file: File = ...,
        stickers: Sequence[Union[GuildSticker, StickerItem]] = ...,
        delete_after: float = ...,
        nonce: Union[str, int] = ...,
        allowed_mentions: AllowedMentions = ...,
        reference: Union[Message, MessageReference, PartialMessage] = ...,
        mention_author: bool = ...,
        view: View = ...,
        suppress_embeds: bool = ...,
        silent: bool = ...,
        poll: Poll = ...,
    ) -> Message:
        ...

    @overload
    async def reply(
        self,
        content: Optional[str] = ...,
        *,
        tts: bool = ...,
        embed: Embed = ...,
        files: Sequence[File] = ...,
        stickers: Sequence[Union[GuildSticker, StickerItem]] = ...,
        delete_after: float = ...,
        nonce: Union[str, int] = ...,
        allowed_mentions: AllowedMentions = ...,
        reference: Union[Message, MessageReference, PartialMessage] = ...,
        mention_author: bool = ...,
        view: View = ...,
        suppress_embeds: bool = ...,
        silent: bool = ...,
        poll: Poll = ...,
    ) -> Message:
        ...

    @overload
    async def reply(
        self,
        content: Optional[str] = ...,
        *,
        tts: bool = ...,
        embeds: Sequence[Embed] = ...,
        file: File = ...,
        stickers: Sequence[Union[GuildSticker, StickerItem]] = ...,
        delete_after: float = ...,
        nonce: Union[str, int] = ...,
        allowed_mentions: AllowedMentions = ...,
        reference: Union[Message, MessageReference, PartialMessage] = ...,
        mention_author: bool = ...,
        view: View = ...,
        suppress_embeds: bool = ...,
        silent: bool = ...,
        poll: Poll = ...,
    ) -> Message:
        ...

    @overload
    async def reply(
        self,
        content: Optional[str] = ...,
        *,
        tts: bool = ...,
        embeds: Sequence[Embed] = ...,
        files: Sequence[File] = ...,
        stickers: Sequence[Union[GuildSticker, StickerItem]] = ...,
        delete_after: float = ...,
        nonce: Union[str, int] = ...,
        allowed_mentions: AllowedMentions = ...,
        reference: Union[Message, MessageReference, PartialMessage] = ...,
        mention_author: bool = ...,
        view: View = ...,
        suppress_embeds: bool = ...,
        silent: bool = ...,
        poll: Poll = ...,
    ) -> Message:
        ...

    async def reply(self, content: Optional[str] = None, **kwargs: Any) -> Message:
        """|coro|

        A shortcut method to :meth:`.abc.Messageable.send` to reply to the
        :class:`.Message`.

        .. versionadded:: 1.6

        .. versionchanged:: 2.0
            This function will now raise :exc:`TypeError` or
            :exc:`ValueError` instead of ``InvalidArgument``.

        Raises
        --------
        ~discord.HTTPException
            Sending the message failed.
        ~discord.Forbidden
            You do not have the proper permissions to send the message.
        ValueError
            The ``files`` list is not of the appropriate size
        TypeError
            You specified both ``file`` and ``files``.

        Returns
        ---------
        :class:`.Message`
            The message that was sent.
        """

        return await self.channel.send(content, reference=self, **kwargs)

    async def end_poll(self) -> Message:
        """|coro|

        Ends the :class:`Poll` attached to this message.

        This can only be done if you are the message author.

        If the poll was successfully ended, then it returns the updated :class:`Message`.

        Raises
        ------
        ~discord.HTTPException
            Ending the poll failed.

        Returns
        -------
        :class:`.Message`
            The updated message.
        """

        data = await self._state.http.end_poll(self.channel.id, self.id)

        return Message(state=self._state, channel=self.channel, data=data)

    def to_reference(
        self,
        *,
        fail_if_not_exists: bool = True,
        type: MessageReferenceType = MessageReferenceType.reply,
    ) -> MessageReference:
        """Creates a :class:`~discord.MessageReference` from the current message.

        .. versionadded:: 1.6

        Parameters
        ----------
        fail_if_not_exists: :class:`bool`
            Whether the referenced message should raise :class:`HTTPException`
            if the message no longer exists or Discord could not fetch the message.

            .. versionadded:: 1.7
        type: :class:`MessageReferenceType`
            The type of message reference.

            .. versionadded:: 2.5

        Returns
        ---------
        :class:`~discord.MessageReference`
            The reference to this message.
        """

        return MessageReference.from_message(self, fail_if_not_exists=fail_if_not_exists, type=type)

    async def forward(
        self,
        destination: MessageableChannel,
        *,
        fail_if_not_exists: bool = True,
    ) -> Message:
        """|coro|

        Forwards this message to a channel.

        .. versionadded:: 2.5

        Parameters
        ----------
        destination: :class:`~discord.abc.Messageable`
            The channel to forward this message to.
        fail_if_not_exists: :class:`bool`
            Whether replying using the message reference should raise :class:`HTTPException`
            if the message no longer exists or Discord could not fetch the message.

        Raises
        ------
        ~discord.HTTPException
            Forwarding the message failed.

        Returns
        -------
        :class:`.Message`
            The message sent to the channel.
        """
        reference = self.to_reference(
            fail_if_not_exists=fail_if_not_exists,
            type=MessageReferenceType.forward,
        )
        ret = await destination.send(reference=reference)
        return ret

    def to_message_reference_dict(self) -> MessageReferencePayload:
        data: MessageReferencePayload = {
            'message_id': self.id,
            'channel_id': self.channel.id,
        }

        if self.guild is not None:
            data['guild_id'] = self.guild.id

        return data


@flatten_handlers
class Message(PartialMessage, Hashable):
    r"""Represents a message from Discord.

    .. container:: operations

        .. describe:: x == y

            Checks if two messages are equal.

        .. describe:: x != y

            Checks if two messages are not equal.

        .. describe:: hash(x)

            Returns the message's hash.

    Attributes
    -----------
    tts: :class:`bool`
        Specifies if the message was done with text-to-speech.
        This can only be accurately received in :func:`on_message` due to
        a discord limitation.
    type: :class:`MessageType`
        The type of message. In most cases this should not be checked, but it is helpful
        in cases where it might be a system message for :attr:`system_content`.
    author: Union[:class:`Member`, :class:`abc.User`]
        A :class:`Member` that sent the message. If :attr:`channel` is a
        private channel or the user has the left the guild, then it is a :class:`User` instead.
    content: :class:`str`
        The actual contents of the message.
        If :attr:`Intents.message_content` is not enabled this will always be an empty string
        unless the bot is mentioned or the message is a direct message.
    nonce: Optional[Union[:class:`str`, :class:`int`]]
        The value used by the discord guild and the client to verify that the message is successfully sent.
        This is not stored long term within Discord's servers and is only used ephemerally.
    embeds: List[:class:`Embed`]
        A list of embeds the message has.
        If :attr:`Intents.message_content` is not enabled this will always be an empty list
        unless the bot is mentioned or the message is a direct message.
    channel: Union[:class:`TextChannel`, :class:`StageChannel`, :class:`VoiceChannel`, :class:`Thread`, :class:`DMChannel`, :class:`GroupChannel`, :class:`PartialMessageable`]
        The :class:`TextChannel` or :class:`Thread` that the message was sent from.
        Could be a :class:`DMChannel` or :class:`GroupChannel` if it's a private message.
    reference: Optional[:class:`~discord.MessageReference`]
        The message that this message references. This is only applicable to
        message replies (:attr:`MessageType.reply`), crossposted messages created by
        a followed channel integration, forwarded messages, and messages of type:

        - :attr:`MessageType.pins_add`
        - :attr:`MessageType.channel_follow_add`
        - :attr:`MessageType.thread_created`
        - :attr:`MessageType.thread_starter_message`
        - :attr:`MessageType.poll_result`
        - :attr:`MessageType.context_menu_command`

        .. versionadded:: 1.5

    mention_everyone: :class:`bool`
        Specifies if the message mentions everyone.

        .. note::

            This does not check if the ``@everyone`` or the ``@here`` text is in the message itself.
            Rather this boolean indicates if either the ``@everyone`` or the ``@here`` text is in the message
            **and** it did end up mentioning.
    mentions: List[:class:`abc.User`]
        A list of :class:`Member` that were mentioned. If the message is in a private message
        then the list will be of :class:`User` instead. For messages that are not of type
        :attr:`MessageType.default`\, this array can be used to aid in system messages.
        For more information, see :attr:`system_content`.

        .. warning::

            The order of the mentions list is not in any particular order so you should
            not rely on it. This is a Discord limitation, not one with the library.
    channel_mentions: List[Union[:class:`abc.GuildChannel`, :class:`Thread`]]
        A list of :class:`abc.GuildChannel` or :class:`Thread` that were mentioned. If the message is
        in a private message then the list is always empty.
    role_mentions: List[:class:`Role`]
        A list of :class:`Role` that were mentioned. If the message is in a private message
        then the list is always empty.
    id: :class:`int`
        The message ID.
    webhook_id: Optional[:class:`int`]
        If this message was sent by a webhook, then this is the webhook ID's that sent this
        message.
    attachments: List[:class:`Attachment`]
        A list of attachments given to a message.
        If :attr:`Intents.message_content` is not enabled this will always be an empty list
        unless the bot is mentioned or the message is a direct message.
    pinned: :class:`bool`
        Specifies if the message is currently pinned.
    flags: :class:`MessageFlags`
        Extra features of the message.

        .. versionadded:: 1.3

    reactions : List[:class:`Reaction`]
        Reactions to a message. Reactions can be either custom emoji or standard unicode emoji.
    activity: Optional[:class:`dict`]
        The activity associated with this message. Sent with Rich-Presence related messages that for
        example, request joining, spectating, or listening to or with another member.

        It is a dictionary with the following optional keys:

        - ``type``: An integer denoting the type of message activity being requested.
        - ``party_id``: The party ID associated with the party.
    application: Optional[:class:`~discord.MessageApplication`]
        The rich presence enabled application associated with this message.

        .. versionchanged:: 2.0
            Type is now :class:`MessageApplication` instead of :class:`dict`.

    stickers: List[:class:`StickerItem`]
        A list of sticker items given to the message.

        .. versionadded:: 1.6
    components: List[Union[:class:`ActionRow`, :class:`Button`, :class:`SelectMenu`]]
        A list of components in the message.
        If :attr:`Intents.message_content` is not enabled this will always be an empty list
        unless the bot is mentioned or the message is a direct message.

        .. versionadded:: 2.0
    role_subscription: Optional[:class:`RoleSubscriptionInfo`]
        The data of the role subscription purchase or renewal that prompted this
        :attr:`MessageType.role_subscription_purchase` message.

        .. versionadded:: 2.2
    application_id: Optional[:class:`int`]
        The application ID of the application that created this message if this
        message was sent by an application-owned webhook or an interaction.

        .. versionadded:: 2.2
    position: Optional[:class:`int`]
        A generally increasing integer with potentially gaps or duplicates that represents
        the approximate position of the message in a thread.

        .. versionadded:: 2.2
    guild: Optional[:class:`Guild`]
        The guild that the message belongs to, if applicable.
    interaction_metadata: Optional[:class:`.MessageInteractionMetadata`]
        The metadata of the interaction that this message is a response to.

        .. versionadded:: 2.4
    poll: Optional[:class:`Poll`]
        The poll attached to this message.

        .. versionadded:: 2.4
    call: Optional[:class:`CallMessage`]
        The call associated with this message.

        .. versionadded:: 2.5
    purchase_notification: Optional[:class:`PurchaseNotification`]
        The data of the purchase notification that prompted this :attr:`MessageType.purchase_notification` message.

        .. versionadded:: 2.5
    message_snapshots: List[:class:`MessageSnapshot`]
        The message snapshots attached to this message.

        .. versionadded:: 2.5
    """

    __slots__ = (
        '_edited_timestamp',
        '_cs_channel_mentions',
        '_cs_raw_mentions',
        '_cs_clean_content',
        '_cs_raw_channel_mentions',
        '_cs_raw_role_mentions',
        '_cs_system_content',
        '_thread',
        'tts',
        'content',
        'webhook_id',
        'mention_everyone',
        'embeds',
        'mentions',
        'author',
        'attachments',
        'nonce',
        'pinned',
        'role_mentions',
        'type',
        'flags',
        'reactions',
        'reference',
        'application',
        'activity',
        'stickers',
        'components',
        '_interaction',
        'role_subscription',
        'application_id',
        'position',
        'interaction_metadata',
        'poll',
        'call',
        'purchase_notification',
        'message_snapshots',
        '_pinned_at',
    )

    if TYPE_CHECKING:
        _HANDLERS: ClassVar[List[Tuple[str, Callable[..., None]]]]
        _CACHED_SLOTS: ClassVar[List[str]]
        # guild: Optional[Guild]
        reference: Optional[MessageReference]
        mentions: List[Union[User, Member]]
        author: Union[User, Member]
        role_mentions: List[Role]
        components: List[MessageComponentType]

    def __init__(
        self,
        *,
        state: ConnectionState,
        channel: MessageableChannel,
        data: MessagePayload,
    ) -> None:
        self.channel: MessageableChannel = channel
        self.id: int = int(data['id'])
        self._state: ConnectionState = state
        self.webhook_id: Optional[int] = utils._get_as_snowflake(data, 'webhook_id')
        self.reactions: List[Reaction] = [Reaction(message=self, data=d) for d in data.get('reactions', [])]
        self.attachments: List[Attachment] = [Attachment(data=a, state=self._state) for a in data.get('attachments', [])]
        self.embeds: List[Embed] = [Embed.from_dict(a) for a in data.get('embeds', [])]
        self.activity: Optional[MessageActivityPayload] = data.get('activity')
        self._edited_timestamp: Optional[datetime.datetime] = utils.parse_time(data.get('edited_timestamp'))
        self.type: MessageType = try_enum(MessageType, data['type'])
        self.pinned: bool = data.get('pinned', False)
        self.flags: MessageFlags = MessageFlags._from_value(data.get('flags', 0))
        self.mention_everyone: bool = data.get('mention_everyone', False)
        self.tts: bool = data.get('tts', False)
        self.content: str = data['content']
        self.nonce: Optional[Union[int, str]] = data.get('nonce')
        self.position: Optional[int] = data.get('position')
        self.application_id: Optional[int] = utils._get_as_snowflake(data, 'application_id')
        self.stickers: List[StickerItem] = [StickerItem(data=d, state=state) for d in data.get('sticker_items', [])]
        self.message_snapshots: List[MessageSnapshot] = MessageSnapshot._from_value(state, data.get('message_snapshots'))
        # Set by Messageable.pins
        self._pinned_at: Optional[datetime.datetime] = None

        self.poll: Optional[Poll] = None
        try:
            poll = data['poll']  # pyright: ignore[reportTypedDictNotRequiredAccess]
            self.poll = Poll._from_data(data=poll, message=self, state=state)
        except KeyError:
            pass

        try:
            # if the channel doesn't have a guild attribute, we handle that
            self.guild = channel.guild
        except AttributeError:
            self.guild = state._get_guild(utils._get_as_snowflake(data, 'guild_id'))

        self._thread: Optional[Thread] = None

        if self.guild is not None:
            try:
                thread = data['thread']  # pyright: ignore[reportTypedDictNotRequiredAccess]
            except KeyError:
                pass
            else:
                self._thread = self.guild.get_thread(int(thread['id']))

                if self._thread is not None:
                    self._thread._update(thread)
                else:
                    self._thread = Thread(guild=self.guild, state=state, data=thread)

        self._interaction: Optional[MessageInteraction] = None

        # deprecated
        try:
            interaction = data['interaction']  # pyright: ignore[reportTypedDictNotRequiredAccess]
        except KeyError:
            pass
        else:
            self._interaction = MessageInteraction(state=state, guild=self.guild, data=interaction)

        self.interaction_metadata: Optional[MessageInteractionMetadata] = None
        try:
            interaction_metadata = data['interaction_metadata']  # pyright: ignore[reportTypedDictNotRequiredAccess]
        except KeyError:
            pass
        else:
            self.interaction_metadata = MessageInteractionMetadata(state=state, guild=self.guild, data=interaction_metadata)

        try:
            ref = data['message_reference']  # pyright: ignore[reportTypedDictNotRequiredAccess]
        except KeyError:
            self.reference = None
        else:
            self.reference = ref = MessageReference.with_state(state, ref)
            try:
                resolved = data['referenced_message']  # pyright: ignore[reportTypedDictNotRequiredAccess]
            except KeyError:
                pass
            else:
                if resolved is None:
                    ref.resolved = DeletedReferencedMessage(ref)
                else:
                    # Right now the channel IDs match but maybe in the future they won't.
                    if ref.channel_id == channel.id:
                        chan = channel
                    elif isinstance(channel, Thread) and channel.parent_id == ref.channel_id:
                        chan = channel
                    else:
                        chan, _ = state._get_guild_channel(resolved, ref.guild_id)

                    # the channel will be the correct type here
                    ref.resolved = self.__class__(channel=chan, data=resolved, state=state)  # type: ignore

            if self.type is MessageType.poll_result:
                if isinstance(self.reference.resolved, self.__class__):
                    self._state._update_poll_results(self, self.reference.resolved)
                else:
                    if self.reference.message_id:
                        self._state._update_poll_results(self, self.reference.message_id)

        self.application: Optional[MessageApplication] = None
        try:
            application = data['application']  # pyright: ignore[reportTypedDictNotRequiredAccess]
        except KeyError:
            pass
        else:
            self.application = MessageApplication(state=self._state, data=application)

        self.role_subscription: Optional[RoleSubscriptionInfo] = None
        try:
            role_subscription = data['role_subscription_data']  # pyright: ignore[reportTypedDictNotRequiredAccess]
        except KeyError:
            pass
        else:
            self.role_subscription = RoleSubscriptionInfo(role_subscription)

        self.purchase_notification: Optional[PurchaseNotification] = None
        try:
            purchase_notification = data['purchase_notification']  # pyright: ignore[reportTypedDictNotRequiredAccess]
        except KeyError:
            pass
        else:
            self.purchase_notification = PurchaseNotification(purchase_notification)

        for handler in ('author', 'member', 'mentions', 'mention_roles', 'components', 'call'):
            try:
                getattr(self, f'_handle_{handler}')(data[handler])  # type: ignore
            except KeyError:
                continue

    def __repr__(self) -> str:
        name = self.__class__.__name__
        return (
            f'<{name} id={self.id} channel={self.channel!r} type={self.type!r} author={self.author!r} flags={self.flags!r}>'
        )

    def _try_patch(self, data, key, transform=None) -> None:
        try:
            value = data[key]
        except KeyError:
            pass
        else:
            if transform is None:
                setattr(self, key, value)
            else:
                setattr(self, key, transform(value))

    def _add_reaction(self, data, emoji, user_id) -> Reaction:
        reaction = utils.find(lambda r: r.emoji == emoji, self.reactions)
        is_me = data['me'] = user_id == self._state.self_id

        if reaction is None:
            reaction = Reaction(message=self, data=data, emoji=emoji)
            self.reactions.append(reaction)
        else:
            reaction.count += 1
            if is_me:
                reaction.me = is_me

        return reaction

    def _remove_reaction(self, data: MessageReactionRemoveEvent, emoji: EmojiInputType, user_id: int) -> Reaction:
        reaction = utils.find(lambda r: r.emoji == emoji, self.reactions)

        if reaction is None:
            # already removed?
            raise ValueError('Emoji already removed?')

        # if reaction isn't in the list, we crash. This means discord
        # sent bad data, or we stored improperly
        reaction.count -= 1

        if user_id == self._state.self_id:
            reaction.me = False
        if reaction.count == 0:
            # this raises ValueError if something went wrong as well.
            self.reactions.remove(reaction)

        return reaction

    def _clear_emoji(self, emoji: PartialEmoji) -> Optional[Reaction]:
        to_check = str(emoji)
        for index, reaction in enumerate(self.reactions):
            if str(reaction.emoji) == to_check:
                break
        else:
            # didn't find anything so just return
            return

        del self.reactions[index]
        return reaction

    def _update(self, data: MessageUpdateEvent) -> None:
        # In an update scheme, 'author' key has to be handled before 'member'
        # otherwise they overwrite each other which is undesirable.
        # Since there's no good way to do this we have to iterate over every
        # handler rather than iterating over the keys which is a little slower
        for key, handler in self._HANDLERS:
            try:
                value = data[key]
            except KeyError:
                continue
            else:
                handler(self, value)

        # clear the cached properties
        for attr in self._CACHED_SLOTS:
            try:
                delattr(self, attr)
            except AttributeError:
                pass

    def _handle_edited_timestamp(self, value: str) -> None:
        self._edited_timestamp = utils.parse_time(value)

    def _handle_pinned(self, value: bool) -> None:
        self.pinned = value

    def _handle_flags(self, value: int) -> None:
        self.flags = MessageFlags._from_value(value)

    def _handle_application(self, value: MessageApplicationPayload) -> None:
        application = MessageApplication(state=self._state, data=value)
        self.application = application

    def _handle_activity(self, value: MessageActivityPayload) -> None:
        self.activity = value

    def _handle_mention_everyone(self, value: bool) -> None:
        self.mention_everyone = value

    def _handle_tts(self, value: bool) -> None:
        self.tts = value

    def _handle_type(self, value: int) -> None:
        self.type = try_enum(MessageType, value)

    def _handle_content(self, value: str) -> None:
        self.content = value

    def _handle_attachments(self, value: List[AttachmentPayload]) -> None:
        self.attachments = [Attachment(data=a, state=self._state) for a in value]

    def _handle_embeds(self, value: List[EmbedPayload]) -> None:
        self.embeds = [Embed.from_dict(data) for data in value]

    def _handle_nonce(self, value: Union[str, int]) -> None:
        self.nonce = value

    def _handle_author(self, author: UserPayload) -> None:
        self.author = self._state.store_user(author, cache=self.webhook_id is None)
        if isinstance(self.guild, Guild):
            found = self.guild.get_member(self.author.id)
            if found is not None:
                self.author = found

    def _handle_member(self, member: MemberPayload) -> None:
        # The gateway now gives us full Member objects sometimes with the following keys
        # deaf, mute, joined_at, roles
        # For the sake of performance I'm going to assume that the only
        # field that needs *updating* would be the joined_at field.
        # If there is no Member object (for some strange reason), then we can upgrade
        # ourselves to a more "partial" member object.
        author = self.author
        try:
            # Update member reference
            author._update_from_message(member)  # type: ignore
        except AttributeError:
            # It's a user here
            self.author = Member._from_message(message=self, data=member)

    def _handle_mentions(self, mentions: List[UserWithMemberPayload]) -> None:
        self.mentions = r = []
        guild = self.guild
        state = self._state
        if not isinstance(guild, Guild):
            self.mentions = [state.store_user(m) for m in mentions]
            return

        for mention in filter(None, mentions):
            id_search = int(mention['id'])
            member = guild.get_member(id_search)
            if member is not None:
                r.append(member)
            else:
                r.append(Member._try_upgrade(data=mention, guild=guild, state=state))

    def _handle_mention_roles(self, role_mentions: List[int]) -> None:
        self.role_mentions = []
        if isinstance(self.guild, Guild):
            for role_id in map(int, role_mentions):
                role = self.guild.get_role(role_id)
                if role is not None:
                    self.role_mentions.append(role)

    def _handle_components(self, data: List[ComponentPayload]) -> None:
        self.components = []

        for component_data in data:
            component = _component_factory(component_data)

            if component is not None:
                self.components.append(component)

    def _handle_interaction(self, data: MessageInteractionPayload):
        self._interaction = MessageInteraction(state=self._state, guild=self.guild, data=data)

    def _handle_interaction_metadata(self, data: MessageInteractionMetadataPayload):
        self.interaction_metadata = MessageInteractionMetadata(state=self._state, guild=self.guild, data=data)

    def _handle_call(self, data: CallMessagePayload):
        self.call: Optional[CallMessage]
        if data is not None:
            self.call = CallMessage(state=self._state, message=self, data=data)
        else:
            self.call = None

    def _rebind_cached_references(
        self,
        new_guild: Guild,
        new_channel: Union[GuildChannel, Thread, PartialMessageable],
    ) -> None:
        self.guild = new_guild
        self.channel = new_channel  # type: ignore # Not all "GuildChannel" are messageable at the moment

    @utils.cached_slot_property('_cs_raw_mentions')
    def raw_mentions(self) -> List[int]:
        """List[:class:`int`]: A property that returns an array of user IDs matched with
        the syntax of ``<@user_id>`` in the message content.

        This allows you to receive the user IDs of mentioned users
        even in a private message context.
        """
        return [int(x) for x in re.findall(r'<@!?([0-9]{15,20})>', self.content)]

    @utils.cached_slot_property('_cs_raw_channel_mentions')
    def raw_channel_mentions(self) -> List[int]:
        """List[:class:`int`]: A property that returns an array of channel IDs matched with
        the syntax of ``<#channel_id>`` in the message content.
        """
        return [int(x) for x in re.findall(r'<#([0-9]{15,20})>', self.content)]

    @utils.cached_slot_property('_cs_raw_role_mentions')
    def raw_role_mentions(self) -> List[int]:
        """List[:class:`int`]: A property that returns an array of role IDs matched with
        the syntax of ``<@&role_id>`` in the message content.
        """
        return [int(x) for x in re.findall(r'<@&([0-9]{15,20})>', self.content)]

    @utils.cached_slot_property('_cs_channel_mentions')
    def channel_mentions(self) -> List[Union[GuildChannel, Thread]]:
        if self.guild is None:
            return []
        it = filter(None, map(self.guild._resolve_channel, self.raw_channel_mentions))
        return utils._unique(it)

    @utils.cached_slot_property('_cs_clean_content')
    def clean_content(self) -> str:
        """:class:`str`: A property that returns the content in a "cleaned up"
        manner. This basically means that mentions are transformed
        into the way the client shows it. e.g. ``<#id>`` will transform
        into ``#name``.

        This will also transform @everyone and @here mentions into
        non-mentions.

        .. note::

            This *does not* affect markdown. If you want to escape
            or remove markdown then use :func:`utils.escape_markdown` or :func:`utils.remove_markdown`
            respectively, along with this function.
        """

        if self.guild:

            def resolve_member(id: int) -> str:
                m = self.guild.get_member(id) or utils.get(self.mentions, id=id)  # type: ignore
                return f'@{m.display_name}' if m else '@deleted-user'

            def resolve_role(id: int) -> str:
                r = self.guild.get_role(id) or utils.get(self.role_mentions, id=id)  # type: ignore
                return f'@{r.name}' if r else '@deleted-role'

            def resolve_channel(id: int) -> str:
                c = self.guild._resolve_channel(id)  # type: ignore
                return f'#{c.name}' if c else '#deleted-channel'

        else:

            def resolve_member(id: int) -> str:
                m = utils.get(self.mentions, id=id)
                return f'@{m.display_name}' if m else '@deleted-user'

            def resolve_role(id: int) -> str:
                return '@deleted-role'

            def resolve_channel(id: int) -> str:
                return '#deleted-channel'

        transforms = {
            '@': resolve_member,
            '@!': resolve_member,
            '#': resolve_channel,
            '@&': resolve_role,
        }

        def repl(match: re.Match) -> str:
            type = match[1]
            id = int(match[2])
            transformed = transforms[type](id)
            return transformed

        result = re.sub(r'<(@[!&]?|#)([0-9]{15,20})>', repl, self.content)

        return escape_mentions(result)

    @property
    def created_at(self) -> datetime.datetime:
        """:class:`datetime.datetime`: The message's creation time in UTC."""
        return utils.snowflake_time(self.id)

    @property
    def edited_at(self) -> Optional[datetime.datetime]:
        """Optional[:class:`datetime.datetime`]: An aware UTC datetime object containing the edited time of the message."""
        return self._edited_timestamp

    @property
    def thread(self) -> Optional[Thread]:
        """Optional[:class:`Thread`]: The public thread created from this message, if it exists.

        .. note::

            For messages received via the gateway this does not retrieve archived threads, as they
            are not retained in the internal cache. Use :meth:`fetch_thread` instead.

        .. versionadded:: 2.4
        """
        if self.guild is not None:
            # Fall back to guild threads in case one was created after the message
            return self._thread or self.guild.get_thread(self.id)

    @property
    def pinned_at(self) -> Optional[datetime.datetime]:
        """Optional[:class:`datetime.datetime`]: An aware UTC datetime object containing the time
        when the message was pinned.

        .. note::
            This is only set for messages that are returned by :meth:`abc.Messageable.pins`.

        .. versionadded:: 2.6
        """
        return self._pinned_at

    @property
    @deprecated('interaction_metadata')
    def interaction(self) -> Optional[MessageInteraction]:
        """Optional[:class:`~discord.MessageInteraction`]: The interaction that this message is a response to.

        .. versionadded:: 2.0
        .. deprecated:: 2.4
            This attribute is deprecated and will be removed in a future version. Use :attr:`.interaction_metadata` instead.
        """
        return self._interaction

    def is_system(self) -> bool:
        """:class:`bool`: Whether the message is a system message.

        A system message is a message that is constructed entirely by the Discord API
        in response to something.

        .. versionadded:: 1.3
        """
        return self.type not in (
            MessageType.default,
            MessageType.reply,
            MessageType.chat_input_command,
            MessageType.context_menu_command,
            MessageType.thread_starter_message,
            MessageType.poll_result,
        )

    @utils.cached_slot_property('_cs_system_content')
    def system_content(self) -> str:
        r""":class:`str`: A property that returns the content that is rendered
        regardless of the :attr:`Message.type`.

        In the case of :attr:`MessageType.default` and :attr:`MessageType.reply`\,
        this just returns the regular :attr:`Message.content`. Otherwise this
        returns an English message denoting the contents of the system message.
        """

        if self.type is MessageType.default:
            return self.content

        if self.type is MessageType.recipient_add:
            if self.channel.type is ChannelType.group:
                return f'{self.author.name} added {self.mentions[0].name} to the group.'
            else:
                return f'{self.author.name} added {self.mentions[0].name} to the thread.'

        if self.type is MessageType.recipient_remove:
            if self.channel.type is ChannelType.group:
                return f'{self.author.name} removed {self.mentions[0].name} from the group.'
            else:
                return f'{self.author.name} removed {self.mentions[0].name} from the thread.'

        if self.type is MessageType.channel_name_change:
            if getattr(self.channel, 'parent', self.channel).type is ChannelType.forum:
                return f'{self.author.name} changed the post title: **{self.content}**'
            else:
                return f'{self.author.name} changed the channel name: **{self.content}**'

        if self.type is MessageType.channel_icon_change:
            return f'{self.author.name} changed the group icon.'

        if self.type is MessageType.pins_add:
            return f'{self.author.name} pinned a message to this channel.'

        if self.type is MessageType.new_member:
            formats = [
                "{0} joined the party.",
                "{0} is here.",
                "Welcome, {0}. We hope you brought pizza.",
                "A wild {0} appeared.",
                "{0} just landed.",
                "{0} just slid into the server.",
                "{0} just showed up!",
                "Welcome {0}. Say hi!",
                "{0} hopped into the server.",
                "Everyone welcome {0}!",
                "Glad you're here, {0}.",
                "Good to see you, {0}.",
                "Yay you made it, {0}!",
            ]

            created_at_ms = int(self.created_at.timestamp() * 1000)
            return formats[created_at_ms % len(formats)].format(self.author.name)

        if self.type is MessageType.premium_guild_subscription:
            if not self.content:
                return f'{self.author.name} just boosted the server!'
            else:
                return f'{self.author.name} just boosted the server **{self.content}** times!'

        if self.type is MessageType.premium_guild_tier_1:
            if not self.content:
                return f'{self.author.name} just boosted the server! {self.guild} has achieved **Level 1!**'
            else:
                return f'{self.author.name} just boosted the server **{self.content}** times! {self.guild} has achieved **Level 1!**'

        if self.type is MessageType.premium_guild_tier_2:
            if not self.content:
                return f'{self.author.name} just boosted the server! {self.guild} has achieved **Level 2!**'
            else:
                return f'{self.author.name} just boosted the server **{self.content}** times! {self.guild} has achieved **Level 2!**'

        if self.type is MessageType.premium_guild_tier_3:
            if not self.content:
                return f'{self.author.name} just boosted the server! {self.guild} has achieved **Level 3!**'
            else:
                return f'{self.author.name} just boosted the server **{self.content}** times! {self.guild} has achieved **Level 3!**'

        if self.type is MessageType.channel_follow_add:
            return (
                f'{self.author.name} has added {self.content} to this channel. Its most important updates will show up here.'
            )

        if self.type is MessageType.guild_stream:
            # the author will be a Member
            return f'{self.author.name} is live! Now streaming {self.author.activity.name}'  # type: ignore

        if self.type is MessageType.guild_discovery_disqualified:
            return 'This server has been removed from Server Discovery because it no longer passes all the requirements. Check Server Settings for more details.'

        if self.type is MessageType.guild_discovery_requalified:
            return 'This server is eligible for Server Discovery again and has been automatically relisted!'

        if self.type is MessageType.guild_discovery_grace_period_initial_warning:
            return 'This server has failed Discovery activity requirements for 1 week. If this server fails for 4 weeks in a row, it will be automatically removed from Discovery.'

        if self.type is MessageType.guild_discovery_grace_period_final_warning:
            return 'This server has failed Discovery activity requirements for 3 weeks in a row. If this server fails for 1 more week, it will be removed from Discovery.'

        if self.type is MessageType.thread_created:
            return f'{self.author.name} started a thread: **{self.content}**. See all **threads**.'

        if self.type is MessageType.reply:
            return self.content

        if self.type is MessageType.thread_starter_message:
            if self.reference is None or self.reference.resolved is None:
                return 'Sorry, we couldn\'t load the first message in this thread'

            # the resolved message for the reference will be a Message
            return self.reference.resolved.content  # type: ignore

        if self.type is MessageType.guild_invite_reminder:
            return 'Wondering who to invite?\nStart by inviting anyone who can help you build the server!'

        if self.type is MessageType.role_subscription_purchase and self.role_subscription is not None:
            total_months = self.role_subscription.total_months_subscribed
            months = '1 month' if total_months == 1 else f'{total_months} months'
            action = 'renewed' if self.role_subscription.is_renewal else 'joined'
            return f'{self.author.name} {action} **{self.role_subscription.tier_name}** and has been a subscriber of {self.guild} for {months}!'

        if self.type is MessageType.stage_start:
            return f'{self.author.name} started **{self.content}**.'

        if self.type is MessageType.stage_end:
            return f'{self.author.name} ended **{self.content}**.'

        if self.type is MessageType.stage_speaker:
            return f'{self.author.name} is now a speaker.'

        if self.type is MessageType.stage_raise_hand:
            return f'{self.author.name} requested to speak.'

        if self.type is MessageType.stage_topic:
            return f'{self.author.name} changed Stage topic: **{self.content}**.'

        if self.type is MessageType.guild_incident_alert_mode_enabled:
            dt = utils.parse_time(self.content)
            dt_content = utils.format_dt(dt)
            return f'{self.author.name} enabled security actions until {dt_content}.'

        if self.type is MessageType.guild_incident_alert_mode_disabled:
            return f'{self.author.name} disabled security actions.'

        if self.type is MessageType.guild_incident_report_raid:
            return f'{self.author.name} reported a raid in {self.guild}.'

        if self.type is MessageType.guild_incident_report_false_alarm:
            return f'{self.author.name} reported a false alarm in {self.guild}.'

        if self.type is MessageType.call:
            call_ended = self.call.ended_timestamp is not None  # type: ignore # call can't be None here
            missed = self._state.user not in self.call.participants  # type: ignore # call can't be None here

            if call_ended:
                duration = utils._format_call_duration(self.call.duration)  # type: ignore # call can't be None here
                if missed:
                    return 'You missed a call from {0.author.name} that lasted {1}.'.format(self, duration)
                else:
                    return '{0.author.name} started a call that lasted {1}.'.format(self, duration)
            else:
                if missed:
                    return '{0.author.name} started a call. \N{EM DASH} Join the call'.format(self)
                else:
                    return '{0.author.name} started a call.'.format(self)

        if self.type is MessageType.purchase_notification and self.purchase_notification is not None:
            guild_product_purchase = self.purchase_notification.guild_product_purchase
            if guild_product_purchase is not None:
                return f'{self.author.name} has purchased {guild_product_purchase.product_name}!'

        if self.type is MessageType.poll_result:
            embed = self.embeds[0]  # Will always have 1 embed
            poll_title = utils.get(
                embed.fields,
                name='poll_question_text',
            )
            return f'{self.author.display_name}\'s poll {poll_title.value} has closed.'  # type: ignore

        # Fallback for unknown message types
        return ''

<<<<<<< HEAD
    @overload
    async def edit(
        self,
        *,
        content: Optional[str] = ...,
        embed: Optional[Embed] = ...,
        attachments: Sequence[Union[Attachment, File]] = ...,
        suppress: bool = ...,
        delete_after: Optional[float] = ...,
        allowed_mentions: Optional[AllowedMentions] = ...,
        view: Optional[BaseView] = ...,
    ) -> Message:
        ...

    @overload
    async def edit(
        self,
        *,
        content: Optional[str] = ...,
        embeds: Sequence[Embed] = ...,
        attachments: Sequence[Union[Attachment, File]] = ...,
        suppress: bool = ...,
        delete_after: Optional[float] = ...,
        allowed_mentions: Optional[AllowedMentions] = ...,
        view: Optional[BaseView] = ...,
    ) -> Message:
        ...

=======
>>>>>>> 38c6407f
    async def edit(
        self,
        *,
        content: Optional[str] = MISSING,
        embed: Optional[Embed] = MISSING,
        embeds: Sequence[Embed] = MISSING,
        attachments: Sequence[Union[Attachment, File]] = MISSING,
        suppress: bool = False,
        delete_after: Optional[float] = None,
        allowed_mentions: Optional[AllowedMentions] = MISSING,
<<<<<<< HEAD
        view: Optional[BaseView] = MISSING,
=======
        view: Optional[Union[View, LayoutView]] = MISSING,
>>>>>>> 38c6407f
    ) -> Message:
        """|coro|

        Edits the message.

        The content must be able to be transformed into a string via ``str(content)``.

        .. versionchanged:: 1.3
            The ``suppress`` keyword-only parameter was added.

        .. versionchanged:: 2.0
            Edits are no longer in-place, the newly edited message is returned instead.

        .. versionchanged:: 2.0
            This function will now raise :exc:`TypeError` instead of
            ``InvalidArgument``.

        Parameters
        -----------
        content: Optional[:class:`str`]
            The new content to replace the message with.
            Could be ``None`` to remove the content.
        embed: Optional[:class:`Embed`]
            The new embed to replace the original with.
            Could be ``None`` to remove the embed.
        embeds: List[:class:`Embed`]
            The new embeds to replace the original with. Must be a maximum of 10.
            To remove all embeds ``[]`` should be passed.

            .. versionadded:: 2.0
        attachments: List[Union[:class:`Attachment`, :class:`File`]]
            A list of attachments to keep in the message as well as new files to upload. If ``[]`` is passed
            then all attachments are removed.

            .. note::

                New files will always appear after current attachments.

            .. versionadded:: 2.0
        suppress: :class:`bool`
            Whether to suppress embeds for the message. This removes
            all the embeds if set to ``True``. If set to ``False``
            this brings the embeds back if they were suppressed.
            Using this parameter requires :attr:`~.Permissions.manage_messages`.
        delete_after: Optional[:class:`float`]
            If provided, the number of seconds to wait in the background
            before deleting the message we just edited. If the deletion fails,
            then it is silently ignored.
        allowed_mentions: Optional[:class:`~discord.AllowedMentions`]
            Controls the mentions being processed in this message. If this is
            passed, then the object is merged with :attr:`~discord.Client.allowed_mentions`.
            The merging behaviour only overrides attributes that have been explicitly passed
            to the object, otherwise it uses the attributes set in :attr:`~discord.Client.allowed_mentions`.
            If no object is passed at all then the defaults given by :attr:`~discord.Client.allowed_mentions`
            are used instead.

            .. versionadded:: 1.4
        view: Optional[Union[:class:`~discord.ui.View`, :class:`~discord.ui.LayoutView`]]
            The updated view to update this message with. If ``None`` is passed then
            the view is removed.

            .. note::

                If you want to update the message to have a :class:`~discord.ui.LayoutView`, you must
                explicitly set the ``content``, ``embed``, ``embeds``, and ``attachments`` parameters to
                ``None`` if the previous message had any.

        Raises
        -------
        HTTPException
            Editing the message failed.
        Forbidden
            Tried to suppress a message without permissions or
            edited a message's content or embed that isn't yours.
        NotFound
            This message does not exist.
        TypeError
            You specified both ``embed`` and ``embeds``

        Returns
        --------
        :class:`Message`
            The newly edited message.
        """

        if content is not MISSING:
            previous_allowed_mentions = self._state.allowed_mentions
        else:
            previous_allowed_mentions = None

        if suppress is not MISSING:
            flags = MessageFlags._from_value(self.flags.value)
            flags.suppress_embeds = suppress
        else:
            flags = MISSING

        if view is not MISSING:
            self._state.prevent_view_updates_for(self.id)

        with handle_message_parameters(
            content=content,
            flags=flags,
            embed=embed,
            embeds=embeds,
            attachments=attachments,
            view=view,
            allowed_mentions=allowed_mentions,
            previous_allowed_mentions=previous_allowed_mentions,
        ) as params:
            data = await self._state.http.edit_message(self.channel.id, self.id, params=params)
            message = Message(state=self._state, channel=self.channel, data=data)

        if view and not view.is_finished() and view.is_dispatchable():
            self._state.store_view(view, self.id)

        if delete_after is not None:
            await self.delete(delay=delete_after)

        return message

    async def add_files(self, *files: File) -> Message:
        r"""|coro|

        Adds new files to the end of the message attachments.

        .. versionadded:: 2.0

        Parameters
        -----------
        \*files: :class:`File`
            New files to add to the message.

        Raises
        -------
        HTTPException
            Editing the message failed.
        Forbidden
            Tried to edit a message that isn't yours.

        Returns
        --------
        :class:`Message`
            The newly edited message.
        """
        return await self.edit(attachments=[*self.attachments, *files])

    async def remove_attachments(self, *attachments: Attachment) -> Message:
        r"""|coro|

        Removes attachments from the message.

        .. versionadded:: 2.0

        Parameters
        -----------
        \*attachments: :class:`Attachment`
            Attachments to remove from the message.

        Raises
        -------
        HTTPException
            Editing the message failed.
        Forbidden
            Tried to edit a message that isn't yours.

        Returns
        --------
        :class:`Message`
            The newly edited message.
        """
        return await self.edit(attachments=[a for a in self.attachments if a not in attachments])<|MERGE_RESOLUTION|>--- conflicted
+++ resolved
@@ -101,11 +101,7 @@
     from .mentions import AllowedMentions
     from .user import User
     from .role import Role
-<<<<<<< HEAD
-    from .ui.view import BaseView, View, LayoutView
-=======
     from .ui.view import View, LayoutView
->>>>>>> 38c6407f
 
     EmojiInputType = Union[Emoji, PartialEmoji, str]
 
@@ -1309,46 +1305,6 @@
         else:
             await self._state.http.delete_message(self.channel.id, self.id)
 
-<<<<<<< HEAD
-    @overload
-    async def edit(
-        self,
-        *,
-        view: LayoutView,
-        attachments: Sequence[Union[Attachment, File]] = ...,
-        delete_after: Optional[float] = ...,
-        allowed_mentions: Optional[AllowedMentions] = ...,
-    ) -> Message:
-        ...
-
-    @overload
-    async def edit(
-        self,
-        *,
-        content: Optional[str] = ...,
-        embed: Optional[Embed] = ...,
-        attachments: Sequence[Union[Attachment, File]] = ...,
-        delete_after: Optional[float] = ...,
-        allowed_mentions: Optional[AllowedMentions] = ...,
-        view: Optional[View] = ...,
-    ) -> Message:
-        ...
-
-    @overload
-    async def edit(
-        self,
-        *,
-        content: Optional[str] = ...,
-        embeds: Sequence[Embed] = ...,
-        attachments: Sequence[Union[Attachment, File]] = ...,
-        delete_after: Optional[float] = ...,
-        allowed_mentions: Optional[AllowedMentions] = ...,
-        view: Optional[View] = ...,
-    ) -> Message:
-        ...
-
-=======
->>>>>>> 38c6407f
     async def edit(
         self,
         *,
@@ -1358,11 +1314,7 @@
         attachments: Sequence[Union[Attachment, File]] = MISSING,
         delete_after: Optional[float] = None,
         allowed_mentions: Optional[AllowedMentions] = MISSING,
-<<<<<<< HEAD
-        view: Optional[BaseView] = MISSING,
-=======
         view: Optional[Union[View, LayoutView]] = MISSING,
->>>>>>> 38c6407f
     ) -> Message:
         """|coro|
 
@@ -1416,16 +1368,11 @@
             The updated view to update this message with. If ``None`` is passed then
             the view is removed.
 
-<<<<<<< HEAD
-            .. versionchanged:: 2.6
-                This now accepts :class:`~discord.ui.LayoutView` instances.
-=======
             .. note::
 
                 If you want to update the message to have a :class:`~discord.ui.LayoutView`, you must
                 explicitly set the ``content``, ``embed``, ``embeds``, and ``attachments`` parameters to
                 ``None`` if the previous message had any.
->>>>>>> 38c6407f
 
         Raises
         -------
@@ -2925,37 +2872,6 @@
         # Fallback for unknown message types
         return ''
 
-<<<<<<< HEAD
-    @overload
-    async def edit(
-        self,
-        *,
-        content: Optional[str] = ...,
-        embed: Optional[Embed] = ...,
-        attachments: Sequence[Union[Attachment, File]] = ...,
-        suppress: bool = ...,
-        delete_after: Optional[float] = ...,
-        allowed_mentions: Optional[AllowedMentions] = ...,
-        view: Optional[BaseView] = ...,
-    ) -> Message:
-        ...
-
-    @overload
-    async def edit(
-        self,
-        *,
-        content: Optional[str] = ...,
-        embeds: Sequence[Embed] = ...,
-        attachments: Sequence[Union[Attachment, File]] = ...,
-        suppress: bool = ...,
-        delete_after: Optional[float] = ...,
-        allowed_mentions: Optional[AllowedMentions] = ...,
-        view: Optional[BaseView] = ...,
-    ) -> Message:
-        ...
-
-=======
->>>>>>> 38c6407f
     async def edit(
         self,
         *,
@@ -2966,11 +2882,7 @@
         suppress: bool = False,
         delete_after: Optional[float] = None,
         allowed_mentions: Optional[AllowedMentions] = MISSING,
-<<<<<<< HEAD
-        view: Optional[BaseView] = MISSING,
-=======
         view: Optional[Union[View, LayoutView]] = MISSING,
->>>>>>> 38c6407f
     ) -> Message:
         """|coro|
 
