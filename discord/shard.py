--- conflicted
+++ resolved
@@ -41,7 +41,6 @@
     ConnectionClosed,
     PrivilegedIntentsRequired,
 )
-from ._types import DatabaseT
 
 from .enums import Status
 
@@ -329,7 +328,7 @@
         self.max_concurrency: int = kwargs['max_concurrency']
 
 
-class AutoShardedClient(Client[DatabaseT]):
+class AutoShardedClient(Client):
     """A client similar to :class:`Client` except it handles the complications
     of sharding for the user into a more manageable and transparent single
     process bot.
@@ -372,16 +371,12 @@
     if TYPE_CHECKING:
         _connection: AutoShardedConnectionState
 
-<<<<<<< HEAD
-    def __init__(self, *args: Any, intents: Intents, database: DatabaseT | None = None, **kwargs: Any) -> None:
-=======
     def __init__(self, *args: Any, intents: Intents, **kwargs: Unpack[_AutoShardedClientOptions]) -> None:
->>>>>>> 9dbf13c2
         kwargs.pop('shard_id', None)
         self.shard_ids: Optional[List[int]] = kwargs.pop('shard_ids', None)
         self.shard_connect_timeout: Optional[float] = kwargs.pop('shard_connect_timeout', 180.0)
 
-        super().__init__(*args, intents=intents, database=database, **kwargs)
+        super().__init__(*args, intents=intents, **kwargs)
 
         if self.shard_ids is not None:
             if self.shard_count is None:
