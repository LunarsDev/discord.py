--- conflicted
+++ resolved
@@ -1393,17 +1393,14 @@
             _log.debug('GUILD_MEMBER_ADD referencing an unknown guild ID: %s. Discarding.', data['guild_id'])
             return
 
-<<<<<<< HEAD
-        self.loop.create_task(self.member_to_db(guild.id, data))  # type: ignore
-        self.loop.create_task(self.user_to_db(data['user']))
-=======
         member_id = int(data['user']['id'])
         member = guild.get_member(member_id)
         if member is not None:
             _log.debug('GUILD_MEMBER_ADD referencing an already cached member ID: %s. Discarding.', member_id)
             return
 
->>>>>>> 38c6407f
+        self.loop.create_task(self.member_to_db(guild.id, data))  # type: ignore
+        self.loop.create_task(self.user_to_db(data['user']))
         member = Member(guild=guild, data=data, state=self)
         if self.member_cache_flags.joined:
             guild._add_member(member)
