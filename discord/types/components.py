--- conflicted
+++ resolved
@@ -30,19 +30,11 @@
 from .emoji import PartialEmoji
 from .channel import ChannelType
 
-<<<<<<< HEAD
-ComponentType = Literal[1, 2, 3, 4, 5, 6, 7, 8, 9, 10, 11, 12, 13, 14, 17]
-ButtonStyle = Literal[1, 2, 3, 4, 5, 6]
-TextStyle = Literal[1, 2]
-DefaultValueType = Literal['user', 'role', 'channel']
-SeparatorSize = Literal[1, 2]
-=======
 ComponentType = Literal[1, 2, 3, 4, 5, 6, 7, 8, 9, 10, 11, 12, 13, 14, 17, 18]
 ButtonStyle = Literal[1, 2, 3, 4, 5, 6]
 TextStyle = Literal[1, 2]
 DefaultValueType = Literal['user', 'role', 'channel']
 SeparatorSpacing = Literal[1, 2]
->>>>>>> 38c6407f
 MediaItemLoadingState = Literal[0, 1, 2, 3]
 
 
@@ -186,11 +178,7 @@
 class SeparatorComponent(ComponentBase):
     type: Literal[14]
     divider: NotRequired[bool]
-<<<<<<< HEAD
-    spacing: NotRequired[SeparatorSize]
-=======
     spacing: NotRequired[SeparatorSpacing]
->>>>>>> 38c6407f
 
 
 class ContainerComponent(ComponentBase):
@@ -200,8 +188,6 @@
     components: List[ContainerChildComponent]
 
 
-<<<<<<< HEAD
-=======
 class LabelComponent(ComponentBase):
     type: Literal[18]
     label: str
@@ -209,7 +195,6 @@
     component: Union[StringSelectComponent, TextInput]
 
 
->>>>>>> 38c6407f
 ActionRowChildComponent = Union[ButtonComponent, SelectMenu, TextInput]
 ContainerChildComponent = Union[
     ActionRow,
@@ -222,8 +207,4 @@
     SeparatorComponent,
     ThumbnailComponent,
 ]
-<<<<<<< HEAD
-Component = Union[ActionRowChildComponent, ContainerChildComponent]
-=======
-Component = Union[ActionRowChildComponent, LabelComponent, ContainerChildComponent]
->>>>>>> 38c6407f
+Component = Union[ActionRowChildComponent, LabelComponent, ContainerChildComponent]