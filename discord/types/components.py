"""
The MIT License (MIT)

Copyright (c) 2015-present Rapptz

Permission is hereby granted, free of charge, to any person obtaining a
copy of this software and associated documentation files (the "Software"),
to deal in the Software without restriction, including without limitation
the rights to use, copy, modify, merge, publish, distribute, sublicense,
and/or sell copies of the Software, and to permit persons to whom the
Software is furnished to do so, subject to the following conditions:

The above copyright notice and this permission notice shall be included in
all copies or substantial portions of the Software.

THE SOFTWARE IS PROVIDED "AS IS", WITHOUT WARRANTY OF ANY KIND, EXPRESS
OR IMPLIED, INCLUDING BUT NOT LIMITED TO THE WARRANTIES OF MERCHANTABILITY,
FITNESS FOR A PARTICULAR PURPOSE AND NONINFRINGEMENT. IN NO EVENT SHALL THE
AUTHORS OR COPYRIGHT HOLDERS BE LIABLE FOR ANY CLAIM, DAMAGES OR OTHER
LIABILITY, WHETHER IN AN ACTION OF CONTRACT, TORT OR OTHERWISE, ARISING
FROM, OUT OF OR IN CONNECTION WITH THE SOFTWARE OR THE USE OR OTHER
DEALINGS IN THE SOFTWARE.
"""

from __future__ import annotations

from typing import List, Literal, Optional, TypedDict, Union
from typing_extensions import NotRequired

from .emoji import PartialEmoji
from .channel import ChannelType

<<<<<<< HEAD
ComponentType = Literal[1, 2, 3, 4, 5, 6, 7, 8, 9, 10, 11, 12, 13, 14, 17]
ButtonStyle = Literal[1, 2, 3, 4, 5, 6]
TextStyle = Literal[1, 2]
DefaultValueType = Literal["user", "role", "channel"]
DividerSize = Literal[1, 2]
=======
ComponentType = Literal[1, 2, 3, 4, 5, 6, 7, 8, 9, 10, 11, 12, 13, 14, 17, 18]
ButtonStyle = Literal[1, 2, 3, 4, 5, 6]
TextStyle = Literal[1, 2]
DefaultValueType = Literal['user', 'role', 'channel']
SeparatorSpacing = Literal[1, 2]
>>>>>>> 38c6407f
MediaItemLoadingState = Literal[0, 1, 2, 3]


class ComponentBase(TypedDict):
    id: NotRequired[int]
    type: int


class ActionRow(ComponentBase):
    type: Literal[1]
    components: List[ActionRowChildComponent]


class ButtonComponent(ComponentBase):
    type: Literal[2]
    style: ButtonStyle
    custom_id: NotRequired[str]
    url: NotRequired[str]
    disabled: NotRequired[bool]
    emoji: NotRequired[PartialEmoji]
    label: NotRequired[str]
    sku_id: NotRequired[str]


class SelectOption(TypedDict):
    label: str
    value: str
    default: bool
    description: NotRequired[str]
    emoji: NotRequired[PartialEmoji]


class SelectComponent(ComponentBase):
    custom_id: str
    placeholder: NotRequired[str]
    min_values: NotRequired[int]
    max_values: NotRequired[int]
    disabled: NotRequired[bool]


class SelectDefaultValues(TypedDict):
    id: int
    type: DefaultValueType


class StringSelectComponent(SelectComponent):
    type: Literal[3]
    options: NotRequired[List[SelectOption]]


class UserSelectComponent(SelectComponent):
    type: Literal[5]
    default_values: NotRequired[List[SelectDefaultValues]]


class RoleSelectComponent(SelectComponent):
    type: Literal[6]
    default_values: NotRequired[List[SelectDefaultValues]]


class MentionableSelectComponent(SelectComponent):
    type: Literal[7]
    default_values: NotRequired[List[SelectDefaultValues]]


class ChannelSelectComponent(SelectComponent):
    type: Literal[8]
    channel_types: NotRequired[List[ChannelType]]
    default_values: NotRequired[List[SelectDefaultValues]]


class TextInput(ComponentBase):
    type: Literal[4]
    custom_id: str
    style: TextStyle
    label: Optional[str]
    placeholder: NotRequired[str]
    value: NotRequired[str]
    required: NotRequired[bool]
    min_length: NotRequired[int]
    max_length: NotRequired[int]


class SelectMenu(SelectComponent):
    type: Literal[3, 5, 6, 7, 8]
    required: NotRequired[bool]  # Only for StringSelect within modals
    options: NotRequired[List[SelectOption]]
    channel_types: NotRequired[List[ChannelType]]
    default_values: NotRequired[List[SelectDefaultValues]]


class SectionComponent(ComponentBase):
    type: Literal[9]
    components: List[Union[TextComponent, ButtonComponent]]
<<<<<<< HEAD
    accessory: ComponentBase
=======
    accessory: Component
>>>>>>> 38c6407f


class TextComponent(ComponentBase):
    type: Literal[10]
    content: str


class UnfurledMediaItem(TypedDict):
    url: str
    proxy_url: str
    height: NotRequired[Optional[int]]
    width: NotRequired[Optional[int]]
    content_type: NotRequired[str]
    placeholder: str
    loading_state: MediaItemLoadingState
<<<<<<< HEAD
=======
    attachment_id: NotRequired[int]
>>>>>>> 38c6407f
    flags: NotRequired[int]


class ThumbnailComponent(ComponentBase):
    type: Literal[11]
    media: UnfurledMediaItem
    description: NotRequired[Optional[str]]
    spoiler: NotRequired[bool]


class MediaGalleryItem(TypedDict):
    media: UnfurledMediaItem
<<<<<<< HEAD
    description: NotRequired[Optional[str]]
=======
    description: NotRequired[str]
>>>>>>> 38c6407f
    spoiler: NotRequired[bool]


class MediaGalleryComponent(ComponentBase):
    type: Literal[12]
    items: List[MediaGalleryItem]


class FileComponent(ComponentBase):
    type: Literal[13]
    file: UnfurledMediaItem
    spoiler: NotRequired[bool]
<<<<<<< HEAD
=======
    name: NotRequired[str]
    size: NotRequired[int]
>>>>>>> 38c6407f


class SeparatorComponent(ComponentBase):
    type: Literal[14]
    divider: NotRequired[bool]
<<<<<<< HEAD
    spacing: NotRequired[DividerSize]
=======
    spacing: NotRequired[SeparatorSpacing]
>>>>>>> 38c6407f


class ContainerComponent(ComponentBase):
    type: Literal[17]
    accent_color: NotRequired[int]
    spoiler: NotRequired[bool]
    components: List[ContainerChildComponent]


<<<<<<< HEAD
=======
class LabelComponent(ComponentBase):
    type: Literal[18]
    label: str
    description: NotRequired[str]
    component: Union[StringSelectComponent, TextInput]


>>>>>>> 38c6407f
ActionRowChildComponent = Union[ButtonComponent, SelectMenu, TextInput]
ContainerChildComponent = Union[
    ActionRow,
    TextComponent,
    MediaGalleryComponent,
    FileComponent,
    SectionComponent,
    SectionComponent,
    ContainerComponent,
    SeparatorComponent,
    ThumbnailComponent,
]
<<<<<<< HEAD
Component = Union[ActionRowChildComponent, ContainerChildComponent]
=======
Component = Union[ActionRowChildComponent, LabelComponent, ContainerChildComponent]
>>>>>>> 38c6407f
<|MERGE_RESOLUTION|>--- conflicted
+++ resolved
@@ -30,19 +30,11 @@
 from .emoji import PartialEmoji
 from .channel import ChannelType
 
-<<<<<<< HEAD
-ComponentType = Literal[1, 2, 3, 4, 5, 6, 7, 8, 9, 10, 11, 12, 13, 14, 17]
-ButtonStyle = Literal[1, 2, 3, 4, 5, 6]
-TextStyle = Literal[1, 2]
-DefaultValueType = Literal["user", "role", "channel"]
-DividerSize = Literal[1, 2]
-=======
 ComponentType = Literal[1, 2, 3, 4, 5, 6, 7, 8, 9, 10, 11, 12, 13, 14, 17, 18]
 ButtonStyle = Literal[1, 2, 3, 4, 5, 6]
 TextStyle = Literal[1, 2]
 DefaultValueType = Literal['user', 'role', 'channel']
 SeparatorSpacing = Literal[1, 2]
->>>>>>> 38c6407f
 MediaItemLoadingState = Literal[0, 1, 2, 3]
 
 
@@ -137,11 +129,7 @@
 class SectionComponent(ComponentBase):
     type: Literal[9]
     components: List[Union[TextComponent, ButtonComponent]]
-<<<<<<< HEAD
-    accessory: ComponentBase
-=======
     accessory: Component
->>>>>>> 38c6407f
 
 
 class TextComponent(ComponentBase):
@@ -157,10 +145,7 @@
     content_type: NotRequired[str]
     placeholder: str
     loading_state: MediaItemLoadingState
-<<<<<<< HEAD
-=======
     attachment_id: NotRequired[int]
->>>>>>> 38c6407f
     flags: NotRequired[int]
 
 
@@ -173,11 +158,7 @@
 
 class MediaGalleryItem(TypedDict):
     media: UnfurledMediaItem
-<<<<<<< HEAD
-    description: NotRequired[Optional[str]]
-=======
     description: NotRequired[str]
->>>>>>> 38c6407f
     spoiler: NotRequired[bool]
 
 
@@ -190,21 +171,14 @@
     type: Literal[13]
     file: UnfurledMediaItem
     spoiler: NotRequired[bool]
-<<<<<<< HEAD
-=======
     name: NotRequired[str]
     size: NotRequired[int]
->>>>>>> 38c6407f
 
 
 class SeparatorComponent(ComponentBase):
     type: Literal[14]
     divider: NotRequired[bool]
-<<<<<<< HEAD
-    spacing: NotRequired[DividerSize]
-=======
     spacing: NotRequired[SeparatorSpacing]
->>>>>>> 38c6407f
 
 
 class ContainerComponent(ComponentBase):
@@ -214,8 +188,6 @@
     components: List[ContainerChildComponent]
 
 
-<<<<<<< HEAD
-=======
 class LabelComponent(ComponentBase):
     type: Literal[18]
     label: str
@@ -223,7 +195,6 @@
     component: Union[StringSelectComponent, TextInput]
 
 
->>>>>>> 38c6407f
 ActionRowChildComponent = Union[ButtonComponent, SelectMenu, TextInput]
 ContainerChildComponent = Union[
     ActionRow,
@@ -236,8 +207,4 @@
     SeparatorComponent,
     ThumbnailComponent,
 ]
-<<<<<<< HEAD
-Component = Union[ActionRowChildComponent, ContainerChildComponent]
-=======
-Component = Union[ActionRowChildComponent, LabelComponent, ContainerChildComponent]
->>>>>>> 38c6407f
+Component = Union[ActionRowChildComponent, LabelComponent, ContainerChildComponent]