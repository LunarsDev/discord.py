--- conflicted
+++ resolved
@@ -23,9 +23,5 @@
 from .separator import *
 from .text_display import *
 from .thumbnail import *
-<<<<<<< HEAD
 from .action_row import *
-=======
-from .action_row import *
-from .label import *
->>>>>>> 38c6407f
+from .label import *