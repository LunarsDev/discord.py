--- conflicted
+++ resolved
@@ -44,17 +44,11 @@
     from typing_extensions import Self
 
     from .view import BaseView
-<<<<<<< HEAD
-    from ..emoji import Emoji
-    from ..types.components import ButtonComponent as ButtonComponentPayload
-
-=======
     from .action_row import ActionRow
     from ..emoji import Emoji
     from ..types.components import ButtonComponent as ButtonComponentPayload
 
 S = TypeVar('S', bound='Union[BaseView, ActionRow]', covariant=True)
->>>>>>> 38c6407f
 V = TypeVar('V', bound='BaseView', covariant=True)
 
 
@@ -165,7 +159,6 @@
             id=id,
         )
         self.row = row
-        self.id = id
 
     @property
     def id(self) -> Optional[int]:
@@ -290,9 +283,6 @@
             return self.url is not None
         return super().is_persistent()
 
-    def _can_be_dynamic(self) -> bool:
-        return True
-
     def _refresh_component(self, button: ButtonComponent) -> None:
         self._underlying = button
 
@@ -328,11 +318,7 @@
     emoji: Optional[Union[str, Emoji, PartialEmoji]] = None,
     row: Optional[int] = None,
     id: Optional[int] = None,
-<<<<<<< HEAD
-) -> Callable[[ItemCallbackType[Button[V]]], Button[V]]:
-=======
 ) -> Callable[[ItemCallbackType[S, Button[V]]], Button[V]]:
->>>>>>> 38c6407f
     """A decorator that attaches a button to a component.
 
     The function being decorated should have three parameters, ``self`` representing
@@ -369,24 +355,17 @@
         like to control the relative positioning of the row then passing an index is advised.
         For example, row=1 will show up before row=2. Defaults to ``None``, which is automatic
         ordering. The row number must be between 0 and 4 (i.e. zero indexed).
-<<<<<<< HEAD
-=======
 
         .. note::
 
             This parameter is ignored when used in a :class:`ActionRow` or v2 component.
->>>>>>> 38c6407f
     id: Optional[:class:`int`]
         The ID of this component. This must be unique across the view.
 
         .. versionadded:: 2.6
     """
 
-<<<<<<< HEAD
-    def decorator(func: ItemCallbackType[Button[V]]) -> ItemCallbackType[Button[V]]:
-=======
     def decorator(func: ItemCallbackType[S, Button[V]]) -> ItemCallbackType[S, Button[V]]:
->>>>>>> 38c6407f
         if not inspect.iscoroutinefunction(func):
             raise TypeError('button function must be a coroutine function')
 
