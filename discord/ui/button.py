--- conflicted
+++ resolved
@@ -48,10 +48,7 @@
     from ..emoji import Emoji
     from ..types.components import ButtonComponent as ButtonComponentPayload
 
-<<<<<<< HEAD
-=======
 S = TypeVar('S', bound='Union[BaseView, ActionRow]', covariant=True)
->>>>>>> 38c6407f
 V = TypeVar('V', bound='BaseView', covariant=True)
 
 
@@ -161,9 +158,7 @@
             sku_id=sku_id,
             id=id,
         )
-        self._parent: Optional[ActionRow] = None
         self.row = row
-        self.id = id
 
     @property
     def id(self) -> Optional[int]:
@@ -323,11 +318,7 @@
     emoji: Optional[Union[str, Emoji, PartialEmoji]] = None,
     row: Optional[int] = None,
     id: Optional[int] = None,
-<<<<<<< HEAD
-) -> Callable[[ItemCallbackType[Button[V]]], Button[V]]:
-=======
 ) -> Callable[[ItemCallbackType[S, Button[V]]], Button[V]]:
->>>>>>> 38c6407f
     """A decorator that attaches a button to a component.
 
     The function being decorated should have three parameters, ``self`` representing
@@ -364,24 +355,17 @@
         like to control the relative positioning of the row then passing an index is advised.
         For example, row=1 will show up before row=2. Defaults to ``None``, which is automatic
         ordering. The row number must be between 0 and 4 (i.e. zero indexed).
-<<<<<<< HEAD
-=======
 
         .. note::
 
             This parameter is ignored when used in a :class:`ActionRow` or v2 component.
->>>>>>> 38c6407f
     id: Optional[:class:`int`]
         The ID of this component. This must be unique across the view.
 
         .. versionadded:: 2.6
     """
 
-<<<<<<< HEAD
-    def decorator(func: ItemCallbackType[Button[V]]) -> ItemCallbackType[Button[V]]:
-=======
     def decorator(func: ItemCallbackType[S, Button[V]]) -> ItemCallbackType[S, Button[V]]:
->>>>>>> 38c6407f
         if not inspect.iscoroutinefunction(func):
             raise TypeError('button function must be a coroutine function')
 
