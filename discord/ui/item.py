--- conflicted
+++ resolved
@@ -47,14 +47,10 @@
 
 I = TypeVar('I', bound='Item[Any]')
 V = TypeVar('V', bound='BaseView', covariant=True)
-<<<<<<< HEAD
-ItemCallbackType = Callable[[Any, Interaction[Any], I], Coroutine[Any, Any, Any]]
-=======
 ContainerType = Union['BaseView', 'ActionRow', 'Container']
 C = TypeVar('C', bound=ContainerType, covariant=True)
 ItemCallbackType = Callable[[V, Interaction[Any], I], Coroutine[Any, Any, Any]]
 ContainedItemCallbackType = Callable[[C, Interaction[Any], I], Coroutine[Any, Any, Any]]
->>>>>>> 38c6407f
 
 
 class Item(Generic[V]):
@@ -91,10 +87,6 @@
         # only called upon edit and we're mainly interested during initial creation time.
         self._provided_custom_id: bool = False
         self._id: Optional[int] = None
-<<<<<<< HEAD
-        self._max_row: int = 5 if not self._is_v2() else 40
-=======
->>>>>>> 38c6407f
         self._parent: Optional[Item] = None
 
     def to_component_dict(self) -> Dict[str, Any]:
@@ -141,13 +133,10 @@
 
         if value is None:
             self._row = None
-        elif self._max_row > value >= 0:
+        elif 5 > value >= 0:
             self._row = value
         else:
-            raise ValueError(f'row cannot be negative or greater than or equal to {self._max_row}')
-
-        if self._rendered_row is None:
-            self._rendered_row = value
+            raise ValueError('row cannot be negative or greater than or equal to 5')
 
     @property
     def width(self) -> int:
@@ -167,8 +156,6 @@
     def id(self, value: Optional[int]) -> None:
         self._id = value
 
-<<<<<<< HEAD
-=======
     @property
     def parent(self) -> Optional[Item[V]]:
         """Optional[:class:`Item`]: This item's parent. Only components that can have children
@@ -179,7 +166,6 @@
         """
         return self._parent
 
->>>>>>> 38c6407f
     async def _run_checks(self, interaction: Interaction[ClientT]) -> bool:
         can_run = await self.interaction_check(interaction)
 
@@ -188,13 +174,6 @@
 
         return can_run
 
-<<<<<<< HEAD
-    def _can_be_dynamic(self) -> bool:
-        # if an item can be dynamic then it must override this, this is mainly used
-        # by DynamicItem's so a user cannot set, for example, a Container with a dispatchable
-        # button as a dynamic item, and cause errors where Container can't be dispatched
-        # or lost interactions
-=======
     def _update_view(self, view) -> None:
         self._view = view
 
@@ -202,7 +181,6 @@
         return copy.deepcopy(self)
 
     def _has_children(self) -> bool:
->>>>>>> 38c6407f
         return False
 
     async def callback(self, interaction: Interaction[ClientT]) -> Any:
