"""
The MIT License (MIT)

Copyright (c) 2015-present Rapptz

Permission is hereby granted, free of charge, to any person obtaining a
copy of this software and associated documentation files (the "Software"),
to deal in the Software without restriction, including without limitation
the rights to use, copy, modify, merge, publish, distribute, sublicense,
and/or sell copies of the Software, and to permit persons to whom the
Software is furnished to do so, subject to the following conditions:

The above copyright notice and this permission notice shall be included in
all copies or substantial portions of the Software.

THE SOFTWARE IS PROVIDED "AS IS", WITHOUT WARRANTY OF ANY KIND, EXPRESS
OR IMPLIED, INCLUDING BUT NOT LIMITED TO THE WARRANTIES OF MERCHANTABILITY,
FITNESS FOR A PARTICULAR PURPOSE AND NONINFRINGEMENT. IN NO EVENT SHALL THE
AUTHORS OR COPYRIGHT HOLDERS BE LIABLE FOR ANY CLAIM, DAMAGES OR OTHER
LIABILITY, WHETHER IN AN ACTION OF CONTRACT, TORT OR OTHERWISE, ARISING
FROM, OUT OF OR IN CONNECTION WITH THE SOFTWARE OR THE USE OR OTHER
DEALINGS IN THE SOFTWARE.
"""

from __future__ import annotations
from typing import (
    Any,
    List,
    Literal,
    Optional,
    TYPE_CHECKING,
    Tuple,
    Type,
    TypeVar,
    Callable,
    Union,
    Dict,
    overload,
    Sequence,
)
from contextvars import ContextVar
import inspect
import os

from .item import Item, ContainedItemCallbackType as ItemCallbackType
from ..enums import ChannelType, ComponentType, SelectDefaultValueType
from ..partial_emoji import PartialEmoji
from ..emoji import Emoji
from ..utils import MISSING, _human_join
from ..components import (
    SelectOption,
    SelectMenu,
    SelectDefaultValue,
)
from ..app_commands.namespace import Namespace
from ..member import Member
from ..object import Object
from ..role import Role
from ..user import User, ClientUser
from ..abc import GuildChannel
from ..threads import Thread

__all__ = (
    'Select',
    'UserSelect',
    'RoleSelect',
    'MentionableSelect',
    'ChannelSelect',
    'select',
)

if TYPE_CHECKING:
    from typing_extensions import TypeAlias, TypeGuard

    from .view import BaseView
    from .action_row import ActionRow
    from ..types.components import SelectMenu as SelectMenuPayload
    from ..types.interactions import SelectMessageComponentInteractionData
    from ..app_commands import AppCommandChannel, AppCommandThread
    from ..interactions import Interaction

    ValidSelectType: TypeAlias = Literal[
        ComponentType.string_select,
        ComponentType.user_select,
        ComponentType.role_select,
        ComponentType.channel_select,
        ComponentType.mentionable_select,
    ]
    PossibleValue: TypeAlias = Union[
        str, User, Member, Role, AppCommandChannel, AppCommandThread, Union[Role, Member], Union[Role, User]
    ]
    ValidDefaultValues: TypeAlias = Union[
        SelectDefaultValue,
        Object,
        Role,
        Member,
        ClientUser,
        User,
        GuildChannel,
        AppCommandChannel,
        AppCommandThread,
        Thread,
    ]

<<<<<<< HEAD
=======
S = TypeVar('S', bound='Union[BaseView, ActionRow]', covariant=True)
>>>>>>> 38c6407f
V = TypeVar('V', bound='BaseView', covariant=True)
BaseSelectT = TypeVar('BaseSelectT', bound='BaseSelect[Any]')
SelectT = TypeVar('SelectT', bound='Select[Any]')
UserSelectT = TypeVar('UserSelectT', bound='UserSelect[Any]')
RoleSelectT = TypeVar('RoleSelectT', bound='RoleSelect[Any]')
ChannelSelectT = TypeVar('ChannelSelectT', bound='ChannelSelect[Any]')
MentionableSelectT = TypeVar('MentionableSelectT', bound='MentionableSelect[Any]')
<<<<<<< HEAD
SelectCallbackDecorator: TypeAlias = Callable[[ItemCallbackType[BaseSelectT]], BaseSelectT]
=======
SelectCallbackDecorator: TypeAlias = Callable[['ItemCallbackType[S, BaseSelectT]'], BaseSelectT]
>>>>>>> 38c6407f
DefaultSelectComponentTypes = Literal[
    ComponentType.user_select,
    ComponentType.role_select,
    ComponentType.channel_select,
    ComponentType.mentionable_select,
]

selected_values: ContextVar[Dict[str, List[PossibleValue]]] = ContextVar('selected_values')


def _is_valid_object_type(
    obj: Any,
    component_type: DefaultSelectComponentTypes,
    type_to_supported_classes: Dict[ValidSelectType, Tuple[Type[ValidDefaultValues], ...]],
) -> TypeGuard[Type[ValidDefaultValues]]:
    return issubclass(obj, type_to_supported_classes[component_type])


def _handle_select_defaults(
    defaults: Sequence[ValidDefaultValues], component_type: DefaultSelectComponentTypes
) -> List[SelectDefaultValue]:
    if not defaults or defaults is MISSING:
        return []

    from ..app_commands import AppCommandChannel, AppCommandThread

    cls_to_type: Dict[Type[ValidDefaultValues], SelectDefaultValueType] = {
        User: SelectDefaultValueType.user,
        Member: SelectDefaultValueType.user,
        ClientUser: SelectDefaultValueType.user,
        Role: SelectDefaultValueType.role,
        GuildChannel: SelectDefaultValueType.channel,
        AppCommandChannel: SelectDefaultValueType.channel,
        AppCommandThread: SelectDefaultValueType.channel,
        Thread: SelectDefaultValueType.channel,
    }
    type_to_supported_classes: Dict[ValidSelectType, Tuple[Type[ValidDefaultValues], ...]] = {
        ComponentType.user_select: (User, ClientUser, Member, Object),
        ComponentType.role_select: (Role, Object),
        ComponentType.channel_select: (GuildChannel, AppCommandChannel, AppCommandThread, Thread, Object),
        ComponentType.mentionable_select: (User, ClientUser, Member, Role, Object),
    }

    values: List[SelectDefaultValue] = []
    for obj in defaults:
        if isinstance(obj, SelectDefaultValue):
            values.append(obj)
            continue

        object_type = obj.__class__ if not isinstance(obj, Object) else obj.type

        if not _is_valid_object_type(object_type, component_type, type_to_supported_classes):
            supported_classes = _human_join([c.__name__ for c in type_to_supported_classes[component_type]])
            raise TypeError(f'Expected an instance of {supported_classes} not {object_type.__name__}')

        if object_type is Object:
            if component_type is ComponentType.mentionable_select:
                raise ValueError(
                    'Object must have a type specified for the chosen select type. Please pass one using the `type`` kwarg.'
                )
            elif component_type is ComponentType.user_select:
                object_type = User
            elif component_type is ComponentType.role_select:
                object_type = Role
            elif component_type is ComponentType.channel_select:
                object_type = GuildChannel

        if issubclass(object_type, GuildChannel):
            object_type = GuildChannel

        values.append(SelectDefaultValue(id=obj.id, type=cls_to_type[object_type]))

    return values


class BaseSelect(Item[V]):
    """The base Select model that all other Select models inherit from.

    This class inherits from :class:`Item` and implements the common attributes.

    The following implement this class:

    - :class:`~discord.ui.Select`
    - :class:`~discord.ui.ChannelSelect`
    - :class:`~discord.ui.RoleSelect`
    - :class:`~discord.ui.MentionableSelect`
    - :class:`~discord.ui.UserSelect`

    .. versionadded:: 2.1

    Attributes
    ------------
    row: Optional[:class:`int`]
        The relative row this select menu belongs to. A Discord component can only have 5
        rows. By default, items are arranged automatically into those 5 rows. If you'd
        like to control the relative positioning of the row then passing an index is advised.
        For example, row=1 will show up before row=2. Defaults to ``None``, which is automatic
        ordering. The row number must be between 0 and 4 (i.e. zero indexed).
    """

    __slots__ = ('_provided_custom_id', '_underlying', 'row', '_values')

    __item_repr_attributes__: Tuple[str, ...] = (
        'placeholder',
        'min_values',
        'max_values',
        'disabled',
        'id',
    )
    __component_attributes__: Tuple[str, ...] = (
        'custom_id',
        'placeholder',
        'min_values',
        'max_values',
        'disabled',
        'id',
    )

    def __init__(
        self,
        type: ValidSelectType,
        *,
        custom_id: str = MISSING,
        row: Optional[int] = None,
        placeholder: Optional[str] = None,
        min_values: Optional[int] = None,
        max_values: Optional[int] = None,
        disabled: bool = False,
        required: bool = False,
        options: List[SelectOption] = MISSING,
        channel_types: List[ChannelType] = MISSING,
        default_values: Sequence[SelectDefaultValue] = MISSING,
        id: Optional[int] = None,
    ) -> None:
        super().__init__()
        self._provided_custom_id = custom_id is not MISSING
        custom_id = os.urandom(16).hex() if custom_id is MISSING else custom_id
        if not isinstance(custom_id, str):
            raise TypeError(f'expected custom_id to be str not {custom_id.__class__.__name__}')

        self._underlying = SelectMenu._raw_construct(
            type=type,
            custom_id=custom_id,
            placeholder=placeholder,
            min_values=min_values,
            max_values=max_values,
            disabled=disabled,
            required=required,
            channel_types=[] if channel_types is MISSING else channel_types,
            options=[] if options is MISSING else options,
            default_values=[] if default_values is MISSING else default_values,
            id=id,
        )

        self.row = row
        self.id = id
        self._parent: Optional[ActionRow] = None
        self._values: List[PossibleValue] = []

    @property
    def id(self) -> Optional[int]:
        """Optional[:class:`int`]: The ID of this select."""
        return self._underlying.id

    @id.setter
    def id(self, value: Optional[int]) -> None:
        self._underlying.id = value

    @property
    def values(self) -> List[PossibleValue]:
        values = selected_values.get({})
        return values.get(self.custom_id, self._values)

    @property
    def custom_id(self) -> str:
        """:class:`str`: The ID of the select menu that gets received during an interaction."""
        return self._underlying.custom_id

    @custom_id.setter
    def custom_id(self, value: str) -> None:
        if not isinstance(value, str):
            raise TypeError('custom_id must be a str')

        self._underlying.custom_id = value
        self._provided_custom_id = True

    @property
    def placeholder(self) -> Optional[str]:
        """Optional[:class:`str`]: The placeholder text that is shown if nothing is selected, if any."""
        return self._underlying.placeholder

    @placeholder.setter
    def placeholder(self, value: Optional[str]) -> None:
        if value is not None and not isinstance(value, str):
            raise TypeError('placeholder must be None or str')

        self._underlying.placeholder = value

    @property
    def min_values(self) -> int:
        """:class:`int`: The minimum number of items that must be chosen for this select menu."""
        return self._underlying.min_values

    @min_values.setter
    def min_values(self, value: int) -> None:
        self._underlying.min_values = int(value)

    @property
    def max_values(self) -> int:
        """:class:`int`: The maximum number of items that can be chosen for this select menu."""
        return self._underlying.max_values

    @max_values.setter
    def max_values(self, value: int) -> None:
        self._underlying.max_values = int(value)

    @property
    def disabled(self) -> bool:
        """:class:`bool`: Whether the select is disabled or not."""
        return self._underlying.disabled

    @disabled.setter
    def disabled(self, value: bool) -> None:
        self._underlying.disabled = bool(value)

    @property
    def required(self) -> bool:
        """:class:`bool`: Whether the select is required or not. Only supported in modals.

        .. versionadded:: 2.6
        """
        return self._underlying.required

    @required.setter
    def required(self, value: bool) -> None:
        self._underlying.required = bool(value)

    @property
    def width(self) -> int:
        return 5

    def to_component_dict(self) -> SelectMenuPayload:
        return self._underlying.to_dict()

    def _refresh_component(self, component: SelectMenu) -> None:
        self._underlying = component

    def _refresh_state(self, interaction: Interaction, data: SelectMessageComponentInteractionData) -> None:
        values = selected_values.get({})
        payload: List[PossibleValue]
        try:
            resolved = Namespace._get_resolved_items(
                interaction, data['resolved']  # pyright: ignore[reportTypedDictNotRequiredAccess]
            )
            payload = list(resolved.values())
        except KeyError:
            payload = data.get("values", [])  # type: ignore

        self._values = values[self.custom_id] = payload
        selected_values.set(values)

    def is_dispatchable(self) -> bool:
        return True

    @classmethod
    def from_component(cls, component: SelectMenu) -> BaseSelect[V]:
        type_to_cls: Dict[ComponentType, Type[BaseSelect[Any]]] = {
            ComponentType.string_select: Select,
            ComponentType.user_select: UserSelect,
            ComponentType.role_select: RoleSelect,
            ComponentType.channel_select: ChannelSelect,
            ComponentType.mentionable_select: MentionableSelect,
        }
        constructor = type_to_cls.get(component.type, Select)
        kwrgs = {key: getattr(component, key) for key in constructor.__component_attributes__}
        return constructor(**kwrgs)


class Select(BaseSelect[V]):
    """Represents a UI select menu with a list of custom options. This is represented
    to the user as a dropdown menu.

    .. versionadded:: 2.0

    Parameters
    ------------
    custom_id: :class:`str`
        The ID of the select menu that gets received during an interaction.
        If not given then one is generated for you.
        Can only be up to 100 characters.
    placeholder: Optional[:class:`str`]
        The placeholder text that is shown if nothing is selected, if any.
        Can only be up to 150 characters.
    min_values: :class:`int`
        The minimum number of items that must be chosen for this select menu.
        Defaults to 1 and must be between 0 and 25.
    max_values: :class:`int`
        The maximum number of items that must be chosen for this select menu.
        Defaults to 1 and must be between 1 and 25.
    options: List[:class:`discord.SelectOption`]
        A list of options that can be selected in this menu.
        Can only contain up to 25 items.
    disabled: :class:`bool`
        Whether the select is disabled or not.
    required: :class:`bool`
        Whether the select is required. Only applicable within modals.

        .. versionadded:: 2.6
    row: Optional[:class:`int`]
        The relative row this select menu belongs to. A Discord component can only have 5
        rows. By default, items are arranged automatically into those 5 rows. If you'd
        like to control the relative positioning of the row then passing an index is advised.
        For example, row=1 will show up before row=2. Defaults to ``None``, which is automatic
        ordering. The row number must be between 0 and 4 (i.e. zero indexed).
<<<<<<< HEAD
=======

        .. note::

            This parameter is ignored when used in a :class:`ActionRow` or v2 component.
>>>>>>> 38c6407f
    id: Optional[:class:`int`]
        The ID of the component. This must be unique across the view.

        .. versionadded:: 2.6
    """

    __component_attributes__ = BaseSelect.__component_attributes__ + ('options',)

    def __init__(
        self,
        *,
        custom_id: str = MISSING,
        placeholder: Optional[str] = None,
        min_values: int = 1,
        max_values: int = 1,
        options: List[SelectOption] = MISSING,
        disabled: bool = False,
        required: bool = True,
        row: Optional[int] = None,
        id: Optional[int] = None,
    ) -> None:
        super().__init__(
            self.type,
            custom_id=custom_id,
            placeholder=placeholder,
            min_values=min_values,
            max_values=max_values,
            disabled=disabled,
            required=required,
            options=options,
            row=row,
            id=id,
        )

    @property
    def values(self) -> List[str]:
        """List[:class:`str`]: A list of values that have been selected by the user."""
        return super().values  # type: ignore

    @property
    def type(self) -> Literal[ComponentType.string_select]:
        """:class:`.ComponentType`: The type of this component."""
        return ComponentType.string_select

    @property
    def options(self) -> List[SelectOption]:
        """List[:class:`discord.SelectOption`]: A list of options that can be selected in this menu."""
        return self._underlying.options

    @options.setter
    def options(self, value: List[SelectOption]) -> None:
        if not isinstance(value, list):
            raise TypeError('options must be a list of SelectOption')
        if not all(isinstance(obj, SelectOption) for obj in value):
            raise TypeError('all list items must subclass SelectOption')

        self._underlying.options = value

    def add_option(
        self,
        *,
        label: str,
        value: str = MISSING,
        description: Optional[str] = None,
        emoji: Optional[Union[str, Emoji, PartialEmoji]] = None,
        default: bool = False,
    ) -> None:
        """Adds an option to the select menu.

        To append a pre-existing :class:`discord.SelectOption` use the
        :meth:`append_option` method instead.

        Parameters
        -----------
        label: :class:`str`
            The label of the option. This is displayed to users.
            Can only be up to 100 characters.
        value: :class:`str`
            The value of the option. This is not displayed to users.
            If not given, defaults to the label.
            Can only be up to 100 characters.
        description: Optional[:class:`str`]
            An additional description of the option, if any.
            Can only be up to 100 characters.
        emoji: Optional[Union[:class:`str`, :class:`.Emoji`, :class:`.PartialEmoji`]]
            The emoji of the option, if available. This can either be a string representing
            the custom or unicode emoji or an instance of :class:`.PartialEmoji` or :class:`.Emoji`.
        default: :class:`bool`
            Whether this option is selected by default.

        Raises
        -------
        ValueError
            The number of options exceeds 25.
        """

        option = SelectOption(
            label=label,
            value=value,
            description=description,
            emoji=emoji,
            default=default,
        )

        self.append_option(option)

    def append_option(self, option: SelectOption) -> None:
        """Appends an option to the select menu.

        Parameters
        -----------
        option: :class:`discord.SelectOption`
            The option to append to the select menu.

        Raises
        -------
        ValueError
            The number of options exceeds 25.
        """

        if len(self._underlying.options) >= 25:
            raise ValueError('maximum number of options already provided')

        self._underlying.options.append(option)


class UserSelect(BaseSelect[V]):
    """Represents a UI select menu with a list of predefined options with the current members of the guild.

    If this is sent a private message, it will only allow the user to select the client
    or themselves. Every selected option in a private message will resolve to
    a :class:`discord.User`.

    .. versionadded:: 2.1

    Parameters
    ------------
    custom_id: :class:`str`
        The ID of the select menu that gets received during an interaction.
        If not given then one is generated for you.
        Can only be up to 100 characters.
    placeholder: Optional[:class:`str`]
        The placeholder text that is shown if nothing is selected, if any.
        Can only be up to 150 characters.
    min_values: :class:`int`
        The minimum number of items that must be chosen for this select menu.
        Defaults to 1 and must be between 0 and 25.
    max_values: :class:`int`
        The maximum number of items that must be chosen for this select menu.
        Defaults to 1 and must be between 1 and 25.
    disabled: :class:`bool`
        Whether the select is disabled or not.
    default_values: Sequence[:class:`~discord.abc.Snowflake`]
        A list of objects representing the users that should be selected by default.
        Number of items must be in range of ``min_values`` and ``max_values``.

        .. versionadded:: 2.4
    row: Optional[:class:`int`]
        The relative row this select menu belongs to. A Discord component can only have 5
        rows. By default, items are arranged automatically into those 5 rows. If you'd
        like to control the relative positioning of the row then passing an index is advised.
        For example, row=1 will show up before row=2. Defaults to ``None``, which is automatic
        ordering. The row number must be between 0 and 4 (i.e. zero indexed).
<<<<<<< HEAD
=======

        .. note::

            This parameter is ignored when used in a :class:`ActionRow` or v2 component.
>>>>>>> 38c6407f
    id: Optional[:class:`int`]
        The ID of the component. This must be unique across the view.

        .. versionadded:: 2.6
    """

    __component_attributes__ = BaseSelect.__component_attributes__ + ('default_values',)

    def __init__(
        self,
        *,
        custom_id: str = MISSING,
        placeholder: Optional[str] = None,
        min_values: int = 1,
        max_values: int = 1,
        disabled: bool = False,
        row: Optional[int] = None,
        default_values: Sequence[ValidDefaultValues] = MISSING,
        id: Optional[int] = None,
    ) -> None:
        super().__init__(
            self.type,
            custom_id=custom_id,
            placeholder=placeholder,
            min_values=min_values,
            max_values=max_values,
            disabled=disabled,
            row=row,
            default_values=_handle_select_defaults(default_values, self.type),
            id=id,
        )

    @property
    def type(self) -> Literal[ComponentType.user_select]:
        """:class:`.ComponentType`: The type of this component."""
        return ComponentType.user_select

    @property
    def values(self) -> List[Union[Member, User]]:
        """List[Union[:class:`discord.Member`, :class:`discord.User`]]: A list of members
        and users that have been selected by the user.

        If this is sent a private message, it will only allow
        the user to select the client or themselves. Every selected option in a private
        message will resolve to a :class:`discord.User`.

        If invoked in a guild, the values will always resolve to :class:`discord.Member`.
        """
        return super().values  # type: ignore

    @property
    def default_values(self) -> List[SelectDefaultValue]:
        """List[:class:`discord.SelectDefaultValue`]: A list of default values for the select menu.

        .. versionadded:: 2.4
        """
        return self._underlying.default_values

    @default_values.setter
    def default_values(self, value: Sequence[ValidDefaultValues]) -> None:
        self._underlying.default_values = _handle_select_defaults(value, self.type)


class RoleSelect(BaseSelect[V]):
    """Represents a UI select menu with a list of predefined options with the current roles of the guild.

    Please note that if you use this in a private message with a user, no roles will be displayed to the user.

    .. versionadded:: 2.1

    Parameters
    ------------
    custom_id: :class:`str`
        The ID of the select menu that gets received during an interaction.
        If not given then one is generated for you.
        Can only be up to 100 characters.
    placeholder: Optional[:class:`str`]
        The placeholder text that is shown if nothing is selected, if any.
        Can only be up to 150 characters.
    min_values: :class:`int`
        The minimum number of items that must be chosen for this select menu.
        Defaults to 1 and must be between 0 and 25.
    max_values: :class:`int`
        The maximum number of items that must be chosen for this select menu.
        Defaults to 1 and must be between 1 and 25.
    disabled: :class:`bool`
        Whether the select is disabled or not.
    default_values: Sequence[:class:`~discord.abc.Snowflake`]
        A list of objects representing the roles that should be selected by default.
        Number of items must be in range of ``min_values`` and ``max_values``.

        .. versionadded:: 2.4
    row: Optional[:class:`int`]
        The relative row this select menu belongs to. A Discord component can only have 5
        rows. By default, items are arranged automatically into those 5 rows. If you'd
        like to control the relative positioning of the row then passing an index is advised.
        For example, row=1 will show up before row=2. Defaults to ``None``, which is automatic
        ordering. The row number must be between 0 and 4 (i.e. zero indexed).
<<<<<<< HEAD
=======

        .. note::

            This parameter is ignored when used in a :class:`ActionRow` or v2 component.
>>>>>>> 38c6407f
    id: Optional[:class:`int`]
        The ID of the component. This must be unique across the view.

        .. versionadded:: 2.6
    """

    __component_attributes__ = BaseSelect.__component_attributes__ + ('default_values',)

    def __init__(
        self,
        *,
        custom_id: str = MISSING,
        placeholder: Optional[str] = None,
        min_values: int = 1,
        max_values: int = 1,
        disabled: bool = False,
        row: Optional[int] = None,
        default_values: Sequence[ValidDefaultValues] = MISSING,
        id: Optional[int] = None,
    ) -> None:
        super().__init__(
            self.type,
            custom_id=custom_id,
            placeholder=placeholder,
            min_values=min_values,
            max_values=max_values,
            disabled=disabled,
            row=row,
            default_values=_handle_select_defaults(default_values, self.type),
            id=id,
        )

    @property
    def type(self) -> Literal[ComponentType.role_select]:
        """:class:`.ComponentType`: The type of this component."""
        return ComponentType.role_select

    @property
    def values(self) -> List[Role]:
        """List[:class:`discord.Role`]: A list of roles that have been selected by the user."""
        return super().values  # type: ignore

    @property
    def default_values(self) -> List[SelectDefaultValue]:
        """List[:class:`discord.SelectDefaultValue`]: A list of default values for the select menu.

        .. versionadded:: 2.4
        """
        return self._underlying.default_values

    @default_values.setter
    def default_values(self, value: Sequence[ValidDefaultValues]) -> None:
        self._underlying.default_values = _handle_select_defaults(value, self.type)


class MentionableSelect(BaseSelect[V]):
    """Represents a UI select menu with a list of predefined options with the current members and roles in the guild.

    If this is sent in a private message, it will only allow the user to select
    the client or themselves. Every selected option in a private message
    will resolve to a :class:`discord.User`. It will not give the user any roles
    to select.

    .. versionadded:: 2.1

    Parameters
    ------------
    custom_id: :class:`str`
        The ID of the select menu that gets received during an interaction.
        If not given then one is generated for you.
        Can only be up to 100 characters.
    placeholder: Optional[:class:`str`]
        The placeholder text that is shown if nothing is selected, if any.
        Can only be up to 150 characters.
    min_values: :class:`int`
        The minimum number of items that must be chosen for this select menu.
        Defaults to 1 and must be between 0 and 25.
    max_values: :class:`int`
        The maximum number of items that must be chosen for this select menu.
        Defaults to 1 and must be between 1 and 25.
    disabled: :class:`bool`
        Whether the select is disabled or not.
    default_values: Sequence[:class:`~discord.abc.Snowflake`]
        A list of objects representing the users/roles that should be selected by default.
        if :class:`.Object` is passed, then the type must be specified in the constructor.
        Number of items must be in range of ``min_values`` and ``max_values``.

        .. versionadded:: 2.4
    row: Optional[:class:`int`]
        The relative row this select menu belongs to. A Discord component can only have 5
        rows. By default, items are arranged automatically into those 5 rows. If you'd
        like to control the relative positioning of the row then passing an index is advised.
        For example, row=1 will show up before row=2. Defaults to ``None``, which is automatic
        ordering. The row number must be between 0 and 4 (i.e. zero indexed).
<<<<<<< HEAD
=======

        .. note::

            This parameter is ignored when used in a :class:`ActionRow` or v2 component.
>>>>>>> 38c6407f
    id: Optional[:class:`int`]
        The ID of the component. This must be unique across the view.

        .. versionadded:: 2.6
    """

    __component_attributes__ = BaseSelect.__component_attributes__ + ('default_values',)

    def __init__(
        self,
        *,
        custom_id: str = MISSING,
        placeholder: Optional[str] = None,
        min_values: int = 1,
        max_values: int = 1,
        disabled: bool = False,
        row: Optional[int] = None,
        default_values: Sequence[ValidDefaultValues] = MISSING,
        id: Optional[int] = None,
    ) -> None:
        super().__init__(
            self.type,
            custom_id=custom_id,
            placeholder=placeholder,
            min_values=min_values,
            max_values=max_values,
            disabled=disabled,
            row=row,
            default_values=_handle_select_defaults(default_values, self.type),
            id=id,
        )

    @property
    def type(self) -> Literal[ComponentType.mentionable_select]:
        """:class:`.ComponentType`: The type of this component."""
        return ComponentType.mentionable_select

    @property
    def values(self) -> List[Union[Member, User, Role]]:
        """List[Union[:class:`discord.Role`, :class:`discord.Member`, :class:`discord.User`]]: A list of roles, members,
        and users that have been selected by the user.

        If this is sent a private message, it will only allow
        the user to select the client or themselves. Every selected option in a private
        message will resolve to a :class:`discord.User`.

        If invoked in a guild, the values will always resolve to :class:`discord.Member`.
        """
        return super().values  # type: ignore

    @property
    def default_values(self) -> List[SelectDefaultValue]:
        """List[:class:`discord.SelectDefaultValue`]: A list of default values for the select menu.

        .. versionadded:: 2.4
        """
        return self._underlying.default_values

    @default_values.setter
    def default_values(self, value: Sequence[ValidDefaultValues]) -> None:
        self._underlying.default_values = _handle_select_defaults(value, self.type)


class ChannelSelect(BaseSelect[V]):
    """Represents a UI select menu with a list of predefined options with the current channels in the guild.

    Please note that if you use this in a private message with a user, no channels will be displayed to the user.

    .. versionadded:: 2.1

    Parameters
    ------------
    custom_id: :class:`str`
        The ID of the select menu that gets received during an interaction.
        If not given then one is generated for you.
        Can only be up to 100 characters.
    channel_types: List[:class:`~discord.ChannelType`]
        The types of channels to show in the select menu. Defaults to all channels.
    placeholder: Optional[:class:`str`]
        The placeholder text that is shown if nothing is selected, if any.
        Can only be up to 150 characters.
    min_values: :class:`int`
        The minimum number of items that must be chosen for this select menu.
        Defaults to 1 and must be between 0 and 25.
    max_values: :class:`int`
        The maximum number of items that must be chosen for this select menu.
        Defaults to 1 and must be between 1 and 25.
    disabled: :class:`bool`
        Whether the select is disabled or not.
    default_values: Sequence[:class:`~discord.abc.Snowflake`]
        A list of objects representing the channels that should be selected by default.
        Number of items must be in range of ``min_values`` and ``max_values``.

        .. versionadded:: 2.4
    row: Optional[:class:`int`]
        The relative row this select menu belongs to. A Discord component can only have 5
        rows. By default, items are arranged automatically into those 5 rows. If you'd
        like to control the relative positioning of the row then passing an index is advised.
        For example, row=1 will show up before row=2. Defaults to ``None``, which is automatic
        ordering. The row number must be between 0 and 4 (i.e. zero indexed).
<<<<<<< HEAD
=======

        .. note::

            This parameter is ignored when used in a :class:`ActionRow` or v2 component.
>>>>>>> 38c6407f
    id: Optional[:class:`int`]
        The ID of the component. This must be unique across the view.

        .. versionadded:: 2.6
    """

    __component_attributes__ = BaseSelect.__component_attributes__ + (
        'channel_types',
        'default_values',
    )

    def __init__(
        self,
        *,
        custom_id: str = MISSING,
        channel_types: List[ChannelType] = MISSING,
        placeholder: Optional[str] = None,
        min_values: int = 1,
        max_values: int = 1,
        disabled: bool = False,
        row: Optional[int] = None,
        default_values: Sequence[ValidDefaultValues] = MISSING,
        id: Optional[int] = None,
    ) -> None:
        super().__init__(
            self.type,
            custom_id=custom_id,
            placeholder=placeholder,
            min_values=min_values,
            max_values=max_values,
            disabled=disabled,
            row=row,
            channel_types=channel_types,
            default_values=_handle_select_defaults(default_values, self.type),
            id=id,
        )

    @property
    def type(self) -> Literal[ComponentType.channel_select]:
        """:class:`.ComponentType`: The type of this component."""
        return ComponentType.channel_select

    @property
    def channel_types(self) -> List[ChannelType]:
        """List[:class:`~discord.ChannelType`]: A list of channel types that can be selected."""
        return self._underlying.channel_types

    @channel_types.setter
    def channel_types(self, value: List[ChannelType]) -> None:
        if not isinstance(value, list):
            raise TypeError('channel_types must be a list of ChannelType')
        if not all(isinstance(obj, ChannelType) for obj in value):
            raise TypeError('all list items must be a ChannelType')

        self._underlying.channel_types = value

    @property
    def values(self) -> List[Union[AppCommandChannel, AppCommandThread]]:
        """List[Union[:class:`~discord.app_commands.AppCommandChannel`, :class:`~discord.app_commands.AppCommandThread`]]: A list of channels selected by the user."""
        return super().values  # type: ignore

    @property
    def default_values(self) -> List[SelectDefaultValue]:
        """List[:class:`discord.SelectDefaultValue`]: A list of default values for the select menu.

        .. versionadded:: 2.4
        """
        return self._underlying.default_values

    @default_values.setter
    def default_values(self, value: Sequence[ValidDefaultValues]) -> None:
        self._underlying.default_values = _handle_select_defaults(value, self.type)


@overload
def select(
    *,
    cls: Type[SelectT] = Select[Any],
    options: List[SelectOption] = MISSING,
    channel_types: List[ChannelType] = ...,
    placeholder: Optional[str] = ...,
    custom_id: str = ...,
    min_values: int = ...,
    max_values: int = ...,
    disabled: bool = ...,
    row: Optional[int] = ...,
    id: Optional[int] = ...,
<<<<<<< HEAD
) -> SelectCallbackDecorator[SelectT]:
=======
) -> SelectCallbackDecorator[S, SelectT]:
>>>>>>> 38c6407f
    ...


@overload
def select(
    *,
    cls: Type[UserSelectT] = UserSelect[Any],
    options: List[SelectOption] = MISSING,
    channel_types: List[ChannelType] = ...,
    placeholder: Optional[str] = ...,
    custom_id: str = ...,
    min_values: int = ...,
    max_values: int = ...,
    disabled: bool = ...,
    default_values: Sequence[ValidDefaultValues] = ...,
    row: Optional[int] = ...,
    id: Optional[int] = ...,
<<<<<<< HEAD
) -> SelectCallbackDecorator[UserSelectT]:
=======
) -> SelectCallbackDecorator[S, UserSelectT]:
>>>>>>> 38c6407f
    ...


@overload
def select(
    *,
    cls: Type[RoleSelectT] = RoleSelect[Any],
    options: List[SelectOption] = MISSING,
    channel_types: List[ChannelType] = ...,
    placeholder: Optional[str] = ...,
    custom_id: str = ...,
    min_values: int = ...,
    max_values: int = ...,
    disabled: bool = ...,
    default_values: Sequence[ValidDefaultValues] = ...,
    row: Optional[int] = ...,
    id: Optional[int] = ...,
<<<<<<< HEAD
) -> SelectCallbackDecorator[RoleSelectT]:
=======
) -> SelectCallbackDecorator[S, RoleSelectT]:
>>>>>>> 38c6407f
    ...


@overload
def select(
    *,
    cls: Type[ChannelSelectT] = ChannelSelect[Any],
    options: List[SelectOption] = MISSING,
    channel_types: List[ChannelType] = ...,
    placeholder: Optional[str] = ...,
    custom_id: str = ...,
    min_values: int = ...,
    max_values: int = ...,
    disabled: bool = ...,
    default_values: Sequence[ValidDefaultValues] = ...,
    row: Optional[int] = ...,
    id: Optional[int] = ...,
<<<<<<< HEAD
) -> SelectCallbackDecorator[ChannelSelectT]:
=======
) -> SelectCallbackDecorator[S, ChannelSelectT]:
>>>>>>> 38c6407f
    ...


@overload
def select(
    *,
    cls: Type[MentionableSelectT] = MentionableSelect[Any],
    options: List[SelectOption] = MISSING,
    channel_types: List[ChannelType] = MISSING,
    placeholder: Optional[str] = ...,
    custom_id: str = ...,
    min_values: int = ...,
    max_values: int = ...,
    disabled: bool = ...,
    default_values: Sequence[ValidDefaultValues] = ...,
    row: Optional[int] = ...,
    id: Optional[int] = ...,
<<<<<<< HEAD
) -> SelectCallbackDecorator[MentionableSelectT]:
=======
) -> SelectCallbackDecorator[S, MentionableSelectT]:
>>>>>>> 38c6407f
    ...


def select(
    *,
    cls: Type[BaseSelectT] = Select[Any],
    options: List[SelectOption] = MISSING,
    channel_types: List[ChannelType] = MISSING,
    placeholder: Optional[str] = None,
    custom_id: str = MISSING,
    min_values: int = 1,
    max_values: int = 1,
    disabled: bool = False,
    default_values: Sequence[ValidDefaultValues] = MISSING,
    row: Optional[int] = None,
    id: Optional[int] = None,
<<<<<<< HEAD
) -> SelectCallbackDecorator[BaseSelectT]:
=======
) -> SelectCallbackDecorator[S, BaseSelectT]:
>>>>>>> 38c6407f
    """A decorator that attaches a select menu to a component.

    The function being decorated should have three parameters, ``self`` representing
    the :class:`discord.ui.View`, the :class:`discord.Interaction` you receive and
    the chosen select class.

    To obtain the selected values inside the callback, you can use the ``values`` attribute of the chosen class in the callback. The list of values
    will depend on the type of select menu used. View the table below for more information.

    +----------------------------------------+-----------------------------------------------------------------------------------------------------------------+
    | Select Type                            | Resolved Values                                                                                                 |
    +========================================+=================================================================================================================+
    | :class:`discord.ui.Select`             | List[:class:`str`]                                                                                              |
    +----------------------------------------+-----------------------------------------------------------------------------------------------------------------+
    | :class:`discord.ui.UserSelect`         | List[Union[:class:`discord.Member`, :class:`discord.User`]]                                                     |
    +----------------------------------------+-----------------------------------------------------------------------------------------------------------------+
    | :class:`discord.ui.RoleSelect`         | List[:class:`discord.Role`]                                                                                     |
    +----------------------------------------+-----------------------------------------------------------------------------------------------------------------+
    | :class:`discord.ui.MentionableSelect`  | List[Union[:class:`discord.Role`, :class:`discord.Member`, :class:`discord.User`]]                              |
    +----------------------------------------+-----------------------------------------------------------------------------------------------------------------+
    | :class:`discord.ui.ChannelSelect`      | List[Union[:class:`~discord.app_commands.AppCommandChannel`, :class:`~discord.app_commands.AppCommandThread`]]  |
    +----------------------------------------+-----------------------------------------------------------------------------------------------------------------+

    .. versionchanged:: 2.1
        Added the following keyword-arguments: ``cls``, ``channel_types``

    Example
    ---------
    .. code-block:: python3

        class View(discord.ui.View):

            @discord.ui.select(cls=ChannelSelect, channel_types=[discord.ChannelType.text])
            async def select_channels(self, interaction: discord.Interaction, select: ChannelSelect):
                return await interaction.response.send_message(f'You selected {select.values[0].mention}')

    Parameters
    ------------
    cls: Union[Type[:class:`discord.ui.Select`], Type[:class:`discord.ui.UserSelect`], Type[:class:`discord.ui.RoleSelect`], \
        Type[:class:`discord.ui.MentionableSelect`], Type[:class:`discord.ui.ChannelSelect`]]
        The class to use for the select menu. Defaults to :class:`discord.ui.Select`. You can use other
        select types to display different select menus to the user. See the table above for the different
        values you can get from each select type. Subclasses work as well, however the callback in the subclass will
        get overridden.
    placeholder: Optional[:class:`str`]
        The placeholder text that is shown if nothing is selected, if any.
        Can only be up to 150 characters.
    custom_id: :class:`str`
        The ID of the select menu that gets received during an interaction.
        It is recommended not to set this parameter to prevent conflicts.
        Can only be up to 100 characters.
    row: Optional[:class:`int`]
        The relative row this select menu belongs to. A Discord component can only have 5
        rows. By default, items are arranged automatically into those 5 rows. If you'd
        like to control the relative positioning of the row then passing an index is advised.
        For example, row=1 will show up before row=2. Defaults to ``None``, which is automatic
        ordering. The row number must be between 0 and 4 (i.e. zero indexed).

        .. note::

            This parameter is ignored when used in a :class:`ActionRow` or v2 component.
    min_values: :class:`int`
        The minimum number of items that must be chosen for this select menu.
        Defaults to 1 and must be between 0 and 25.
    max_values: :class:`int`
        The maximum number of items that must be chosen for this select menu.
        Defaults to 1 and must be between 1 and 25.
    options: List[:class:`discord.SelectOption`]
        A list of options that can be selected in this menu. This can only be used with
        :class:`Select` instances.
        Can only contain up to 25 items.
    channel_types: List[:class:`~discord.ChannelType`]
        The types of channels to show in the select menu. Defaults to all channels. This can only be used
        with :class:`ChannelSelect` instances.
    disabled: :class:`bool`
        Whether the select is disabled or not. Defaults to ``False``.
    default_values: Sequence[:class:`~discord.abc.Snowflake`]
        A list of objects representing the default values for the select menu. This cannot be used with regular :class:`Select` instances.
        If ``cls`` is :class:`MentionableSelect` and :class:`.Object` is passed, then the type must be specified in the constructor.
        Number of items must be in range of ``min_values`` and ``max_values``.

        .. versionadded:: 2.4
    id: Optional[:class:`int`]
        The ID of the component. This must be unique across the view.

        .. versionadded:: 2.6
    """

<<<<<<< HEAD
    def decorator(func: ItemCallbackType[BaseSelectT]) -> ItemCallbackType[BaseSelectT]:
=======
    def decorator(func: ItemCallbackType[S, BaseSelectT]) -> ItemCallbackType[S, BaseSelectT]:
>>>>>>> 38c6407f
        if not inspect.iscoroutinefunction(func):
            raise TypeError('select function must be a coroutine function')
        callback_cls = getattr(cls, '__origin__', cls)
        if not issubclass(callback_cls, BaseSelect):
            supported_classes = ', '.join(['ChannelSelect', 'MentionableSelect', 'RoleSelect', 'Select', 'UserSelect'])
            raise TypeError(f'cls must be one of {supported_classes} or a subclass of one of them, not {cls.__name__}.')

        func.__discord_ui_model_type__ = callback_cls
        func.__discord_ui_model_kwargs__ = {
            'placeholder': placeholder,
            'custom_id': custom_id,
            'row': row,
            'min_values': min_values,
            'max_values': max_values,
            'disabled': disabled,
            'id': id,
        }
        if issubclass(callback_cls, Select):
            func.__discord_ui_model_kwargs__['options'] = options
        if issubclass(callback_cls, ChannelSelect):
            func.__discord_ui_model_kwargs__['channel_types'] = channel_types
        if not issubclass(callback_cls, Select):
            cls_to_type: Dict[
                Type[BaseSelect],
                Literal[
                    ComponentType.user_select,
                    ComponentType.channel_select,
                    ComponentType.role_select,
                    ComponentType.mentionable_select,
                ],
            ] = {
                UserSelect: ComponentType.user_select,
                RoleSelect: ComponentType.role_select,
                MentionableSelect: ComponentType.mentionable_select,
                ChannelSelect: ComponentType.channel_select,
            }
            func.__discord_ui_model_kwargs__['default_values'] = (
                MISSING if default_values is MISSING else _handle_select_defaults(default_values, cls_to_type[callback_cls])
            )

        return func

    return decorator  # type: ignore<|MERGE_RESOLUTION|>--- conflicted
+++ resolved
@@ -102,10 +102,7 @@
         Thread,
     ]
 
-<<<<<<< HEAD
-=======
 S = TypeVar('S', bound='Union[BaseView, ActionRow]', covariant=True)
->>>>>>> 38c6407f
 V = TypeVar('V', bound='BaseView', covariant=True)
 BaseSelectT = TypeVar('BaseSelectT', bound='BaseSelect[Any]')
 SelectT = TypeVar('SelectT', bound='Select[Any]')
@@ -113,11 +110,7 @@
 RoleSelectT = TypeVar('RoleSelectT', bound='RoleSelect[Any]')
 ChannelSelectT = TypeVar('ChannelSelectT', bound='ChannelSelect[Any]')
 MentionableSelectT = TypeVar('MentionableSelectT', bound='MentionableSelect[Any]')
-<<<<<<< HEAD
-SelectCallbackDecorator: TypeAlias = Callable[[ItemCallbackType[BaseSelectT]], BaseSelectT]
-=======
 SelectCallbackDecorator: TypeAlias = Callable[['ItemCallbackType[S, BaseSelectT]'], BaseSelectT]
->>>>>>> 38c6407f
 DefaultSelectComponentTypes = Literal[
     ComponentType.user_select,
     ComponentType.role_select,
@@ -273,8 +266,6 @@
         )
 
         self.row = row
-        self.id = id
-        self._parent: Optional[ActionRow] = None
         self._values: List[PossibleValue] = []
 
     @property
@@ -432,13 +423,10 @@
         like to control the relative positioning of the row then passing an index is advised.
         For example, row=1 will show up before row=2. Defaults to ``None``, which is automatic
         ordering. The row number must be between 0 and 4 (i.e. zero indexed).
-<<<<<<< HEAD
-=======
 
         .. note::
 
             This parameter is ignored when used in a :class:`ActionRow` or v2 component.
->>>>>>> 38c6407f
     id: Optional[:class:`int`]
         The ID of the component. This must be unique across the view.
 
@@ -602,13 +590,10 @@
         like to control the relative positioning of the row then passing an index is advised.
         For example, row=1 will show up before row=2. Defaults to ``None``, which is automatic
         ordering. The row number must be between 0 and 4 (i.e. zero indexed).
-<<<<<<< HEAD
-=======
 
         .. note::
 
             This parameter is ignored when used in a :class:`ActionRow` or v2 component.
->>>>>>> 38c6407f
     id: Optional[:class:`int`]
         The ID of the component. This must be unique across the view.
 
@@ -707,13 +692,10 @@
         like to control the relative positioning of the row then passing an index is advised.
         For example, row=1 will show up before row=2. Defaults to ``None``, which is automatic
         ordering. The row number must be between 0 and 4 (i.e. zero indexed).
-<<<<<<< HEAD
-=======
 
         .. note::
 
             This parameter is ignored when used in a :class:`ActionRow` or v2 component.
->>>>>>> 38c6407f
     id: Optional[:class:`int`]
         The ID of the component. This must be unique across the view.
 
@@ -808,13 +790,10 @@
         like to control the relative positioning of the row then passing an index is advised.
         For example, row=1 will show up before row=2. Defaults to ``None``, which is automatic
         ordering. The row number must be between 0 and 4 (i.e. zero indexed).
-<<<<<<< HEAD
-=======
 
         .. note::
 
             This parameter is ignored when used in a :class:`ActionRow` or v2 component.
->>>>>>> 38c6407f
     id: Optional[:class:`int`]
         The ID of the component. This must be unique across the view.
 
@@ -915,13 +894,10 @@
         like to control the relative positioning of the row then passing an index is advised.
         For example, row=1 will show up before row=2. Defaults to ``None``, which is automatic
         ordering. The row number must be between 0 and 4 (i.e. zero indexed).
-<<<<<<< HEAD
-=======
 
         .. note::
 
             This parameter is ignored when used in a :class:`ActionRow` or v2 component.
->>>>>>> 38c6407f
     id: Optional[:class:`int`]
         The ID of the component. This must be unique across the view.
 
@@ -1009,11 +985,7 @@
     disabled: bool = ...,
     row: Optional[int] = ...,
     id: Optional[int] = ...,
-<<<<<<< HEAD
-) -> SelectCallbackDecorator[SelectT]:
-=======
 ) -> SelectCallbackDecorator[S, SelectT]:
->>>>>>> 38c6407f
     ...
 
 
@@ -1031,11 +1003,7 @@
     default_values: Sequence[ValidDefaultValues] = ...,
     row: Optional[int] = ...,
     id: Optional[int] = ...,
-<<<<<<< HEAD
-) -> SelectCallbackDecorator[UserSelectT]:
-=======
 ) -> SelectCallbackDecorator[S, UserSelectT]:
->>>>>>> 38c6407f
     ...
 
 
@@ -1053,11 +1021,7 @@
     default_values: Sequence[ValidDefaultValues] = ...,
     row: Optional[int] = ...,
     id: Optional[int] = ...,
-<<<<<<< HEAD
-) -> SelectCallbackDecorator[RoleSelectT]:
-=======
 ) -> SelectCallbackDecorator[S, RoleSelectT]:
->>>>>>> 38c6407f
     ...
 
 
@@ -1075,11 +1039,7 @@
     default_values: Sequence[ValidDefaultValues] = ...,
     row: Optional[int] = ...,
     id: Optional[int] = ...,
-<<<<<<< HEAD
-) -> SelectCallbackDecorator[ChannelSelectT]:
-=======
 ) -> SelectCallbackDecorator[S, ChannelSelectT]:
->>>>>>> 38c6407f
     ...
 
 
@@ -1097,11 +1057,7 @@
     default_values: Sequence[ValidDefaultValues] = ...,
     row: Optional[int] = ...,
     id: Optional[int] = ...,
-<<<<<<< HEAD
-) -> SelectCallbackDecorator[MentionableSelectT]:
-=======
 ) -> SelectCallbackDecorator[S, MentionableSelectT]:
->>>>>>> 38c6407f
     ...
 
 
@@ -1118,11 +1074,7 @@
     default_values: Sequence[ValidDefaultValues] = MISSING,
     row: Optional[int] = None,
     id: Optional[int] = None,
-<<<<<<< HEAD
-) -> SelectCallbackDecorator[BaseSelectT]:
-=======
 ) -> SelectCallbackDecorator[S, BaseSelectT]:
->>>>>>> 38c6407f
     """A decorator that attaches a select menu to a component.
 
     The function being decorated should have three parameters, ``self`` representing
@@ -1211,11 +1163,7 @@
         .. versionadded:: 2.6
     """
 
-<<<<<<< HEAD
-    def decorator(func: ItemCallbackType[BaseSelectT]) -> ItemCallbackType[BaseSelectT]:
-=======
     def decorator(func: ItemCallbackType[S, BaseSelectT]) -> ItemCallbackType[S, BaseSelectT]:
->>>>>>> 38c6407f
         if not inspect.iscoroutinefunction(func):
             raise TypeError('select function must be a coroutine function')
         callback_cls = getattr(cls, '__origin__', cls)
