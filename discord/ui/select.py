"""
The MIT License (MIT)

Copyright (c) 2015-present Rapptz

Permission is hereby granted, free of charge, to any person obtaining a
copy of this software and associated documentation files (the "Software"),
to deal in the Software without restriction, including without limitation
the rights to use, copy, modify, merge, publish, distribute, sublicense,
and/or sell copies of the Software, and to permit persons to whom the
Software is furnished to do so, subject to the following conditions:

The above copyright notice and this permission notice shall be included in
all copies or substantial portions of the Software.

THE SOFTWARE IS PROVIDED "AS IS", WITHOUT WARRANTY OF ANY KIND, EXPRESS
OR IMPLIED, INCLUDING BUT NOT LIMITED TO THE WARRANTIES OF MERCHANTABILITY,
FITNESS FOR A PARTICULAR PURPOSE AND NONINFRINGEMENT. IN NO EVENT SHALL THE
AUTHORS OR COPYRIGHT HOLDERS BE LIABLE FOR ANY CLAIM, DAMAGES OR OTHER
LIABILITY, WHETHER IN AN ACTION OF CONTRACT, TORT OR OTHERWISE, ARISING
FROM, OUT OF OR IN CONNECTION WITH THE SOFTWARE OR THE USE OR OTHER
DEALINGS IN THE SOFTWARE.
"""

from __future__ import annotations
from typing import (
    Any,
    List,
    Literal,
    Optional,
    TYPE_CHECKING,
    Tuple,
    Type,
    TypeVar,
    Callable,
    Union,
    Dict,
    overload,
    Sequence,
)
from contextvars import ContextVar
import inspect
import os

from .item import Item, ContainedItemCallbackType as ItemCallbackType
from ..enums import ChannelType, ComponentType, SelectDefaultValueType
from ..partial_emoji import PartialEmoji
from ..emoji import Emoji
from ..utils import MISSING, _human_join
from ..components import (
    SelectOption,
    SelectMenu,
    SelectDefaultValue,
)
from ..app_commands.namespace import Namespace
from ..member import Member
from ..object import Object
from ..role import Role
from ..user import User, ClientUser
from ..abc import GuildChannel
from ..threads import Thread

__all__ = (
    'Select',
    'UserSelect',
    'RoleSelect',
    'MentionableSelect',
    'ChannelSelect',
    'select',
)

if TYPE_CHECKING:
    from typing_extensions import TypeAlias, TypeGuard

    from .view import BaseView
<<<<<<< HEAD
=======
    from .action_row import ActionRow
>>>>>>> 38c6407f
    from ..types.components import SelectMenu as SelectMenuPayload
    from ..types.interactions import SelectMessageComponentInteractionData
    from ..app_commands import AppCommandChannel, AppCommandThread
    from ..interactions import Interaction

    ValidSelectType: TypeAlias = Literal[
        ComponentType.string_select,
        ComponentType.user_select,
        ComponentType.role_select,
        ComponentType.channel_select,
        ComponentType.mentionable_select,
    ]
    PossibleValue: TypeAlias = Union[
        str, User, Member, Role, AppCommandChannel, AppCommandThread, Union[Role, Member], Union[Role, User]
    ]
    ValidDefaultValues: TypeAlias = Union[
        SelectDefaultValue,
        Object,
        Role,
        Member,
        ClientUser,
        User,
        GuildChannel,
        AppCommandChannel,
        AppCommandThread,
        Thread,
    ]

<<<<<<< HEAD
=======
S = TypeVar('S', bound='Union[BaseView, ActionRow]', covariant=True)
>>>>>>> 38c6407f
V = TypeVar('V', bound='BaseView', covariant=True)
BaseSelectT = TypeVar('BaseSelectT', bound='BaseSelect[Any]')
SelectT = TypeVar('SelectT', bound='Select[Any]')
UserSelectT = TypeVar('UserSelectT', bound='UserSelect[Any]')
RoleSelectT = TypeVar('RoleSelectT', bound='RoleSelect[Any]')
ChannelSelectT = TypeVar('ChannelSelectT', bound='ChannelSelect[Any]')
MentionableSelectT = TypeVar('MentionableSelectT', bound='MentionableSelect[Any]')
<<<<<<< HEAD
SelectCallbackDecorator: TypeAlias = Callable[[ItemCallbackType[BaseSelectT]], BaseSelectT]
=======
SelectCallbackDecorator: TypeAlias = Callable[['ItemCallbackType[S, BaseSelectT]'], BaseSelectT]
>>>>>>> 38c6407f
DefaultSelectComponentTypes = Literal[
    ComponentType.user_select,
    ComponentType.role_select,
    ComponentType.channel_select,
    ComponentType.mentionable_select,
]

selected_values: ContextVar[Dict[str, List[PossibleValue]]] = ContextVar('selected_values')


def _is_valid_object_type(
    obj: Any,
    component_type: DefaultSelectComponentTypes,
    type_to_supported_classes: Dict[ValidSelectType, Tuple[Type[ValidDefaultValues], ...]],
) -> TypeGuard[Type[ValidDefaultValues]]:
    return issubclass(obj, type_to_supported_classes[component_type])


def _handle_select_defaults(
    defaults: Sequence[ValidDefaultValues], component_type: DefaultSelectComponentTypes
) -> List[SelectDefaultValue]:
    if not defaults or defaults is MISSING:
        return []

    from ..app_commands import AppCommandChannel, AppCommandThread

    cls_to_type: Dict[Type[ValidDefaultValues], SelectDefaultValueType] = {
        User: SelectDefaultValueType.user,
        Member: SelectDefaultValueType.user,
        ClientUser: SelectDefaultValueType.user,
        Role: SelectDefaultValueType.role,
        GuildChannel: SelectDefaultValueType.channel,
        AppCommandChannel: SelectDefaultValueType.channel,
        AppCommandThread: SelectDefaultValueType.channel,
        Thread: SelectDefaultValueType.channel,
    }
    type_to_supported_classes: Dict[ValidSelectType, Tuple[Type[ValidDefaultValues], ...]] = {
        ComponentType.user_select: (User, ClientUser, Member, Object),
        ComponentType.role_select: (Role, Object),
        ComponentType.channel_select: (GuildChannel, AppCommandChannel, AppCommandThread, Thread, Object),
        ComponentType.mentionable_select: (User, ClientUser, Member, Role, Object),
    }

    values: List[SelectDefaultValue] = []
    for obj in defaults:
        if isinstance(obj, SelectDefaultValue):
            values.append(obj)
            continue

        object_type = obj.__class__ if not isinstance(obj, Object) else obj.type

        if not _is_valid_object_type(object_type, component_type, type_to_supported_classes):
            supported_classes = _human_join([c.__name__ for c in type_to_supported_classes[component_type]])
            raise TypeError(f'Expected an instance of {supported_classes} not {object_type.__name__}')

        if object_type is Object:
            if component_type is ComponentType.mentionable_select:
                raise ValueError(
                    'Object must have a type specified for the chosen select type. Please pass one using the `type`` kwarg.'
                )
            elif component_type is ComponentType.user_select:
                object_type = User
            elif component_type is ComponentType.role_select:
                object_type = Role
            elif component_type is ComponentType.channel_select:
                object_type = GuildChannel

        if issubclass(object_type, GuildChannel):
            object_type = GuildChannel

        values.append(SelectDefaultValue(id=obj.id, type=cls_to_type[object_type]))

    return values


class BaseSelect(Item[V]):
    """The base Select model that all other Select models inherit from.

    This class inherits from :class:`Item` and implements the common attributes.

    The following implement this class:

    - :class:`~discord.ui.Select`
    - :class:`~discord.ui.ChannelSelect`
    - :class:`~discord.ui.RoleSelect`
    - :class:`~discord.ui.MentionableSelect`
    - :class:`~discord.ui.UserSelect`

    .. versionadded:: 2.1

    Attributes
    ------------
    row: Optional[:class:`int`]
        The relative row this select menu belongs to. A Discord component can only have 5
        rows. By default, items are arranged automatically into those 5 rows. If you'd
        like to control the relative positioning of the row then passing an index is advised.
        For example, row=1 will show up before row=2. Defaults to ``None``, which is automatic
        ordering. The row number must be between 0 and 4 (i.e. zero indexed).
    """

    __slots__ = ('_provided_custom_id', '_underlying', 'row', '_values')

    __item_repr_attributes__: Tuple[str, ...] = (
        'placeholder',
        'min_values',
        'max_values',
        'disabled',
        'id',
    )
    __component_attributes__: Tuple[str, ...] = (
        'custom_id',
        'placeholder',
        'min_values',
        'max_values',
        'disabled',
        'id',
    )

    def __init__(
        self,
        type: ValidSelectType,
        *,
        custom_id: str = MISSING,
        row: Optional[int] = None,
        placeholder: Optional[str] = None,
        min_values: Optional[int] = None,
        max_values: Optional[int] = None,
        disabled: bool = False,
        required: bool = False,
        options: List[SelectOption] = MISSING,
        channel_types: List[ChannelType] = MISSING,
        default_values: Sequence[SelectDefaultValue] = MISSING,
        id: Optional[int] = None,
    ) -> None:
        super().__init__()
        self._provided_custom_id = custom_id is not MISSING
        custom_id = os.urandom(16).hex() if custom_id is MISSING else custom_id
        if not isinstance(custom_id, str):
            raise TypeError(f'expected custom_id to be str not {custom_id.__class__.__name__}')

        self._underlying = SelectMenu._raw_construct(
            type=type,
            custom_id=custom_id,
            placeholder=placeholder,
            min_values=min_values,
            max_values=max_values,
            disabled=disabled,
            required=required,
            channel_types=[] if channel_types is MISSING else channel_types,
            options=[] if options is MISSING else options,
            default_values=[] if default_values is MISSING else default_values,
            id=id,
        )

        self.row = row
        self.id = id
        self._values: List[PossibleValue] = []

    @property
    def id(self) -> Optional[int]:
        """Optional[:class:`int`]: The ID of this select."""
        return self._underlying.id

    @id.setter
    def id(self, value: Optional[int]) -> None:
        self._underlying.id = value

    @property
    def values(self) -> List[PossibleValue]:
        values = selected_values.get({})
        return values.get(self.custom_id, self._values)

    @property
    def custom_id(self) -> str:
        """:class:`str`: The ID of the select menu that gets received during an interaction."""
        return self._underlying.custom_id

    @custom_id.setter
    def custom_id(self, value: str) -> None:
        if not isinstance(value, str):
            raise TypeError('custom_id must be a str')

        self._underlying.custom_id = value
        self._provided_custom_id = True

    @property
    def placeholder(self) -> Optional[str]:
        """Optional[:class:`str`]: The placeholder text that is shown if nothing is selected, if any."""
        return self._underlying.placeholder

    @placeholder.setter
    def placeholder(self, value: Optional[str]) -> None:
        if value is not None and not isinstance(value, str):
            raise TypeError('placeholder must be None or str')

        self._underlying.placeholder = value

    @property
    def min_values(self) -> int:
        """:class:`int`: The minimum number of items that must be chosen for this select menu."""
        return self._underlying.min_values

    @min_values.setter
    def min_values(self, value: int) -> None:
        self._underlying.min_values = int(value)

    @property
    def max_values(self) -> int:
        """:class:`int`: The maximum number of items that can be chosen for this select menu."""
        return self._underlying.max_values

    @max_values.setter
    def max_values(self, value: int) -> None:
        self._underlying.max_values = int(value)

    @property
    def disabled(self) -> bool:
        """:class:`bool`: Whether the select is disabled or not."""
        return self._underlying.disabled

    @disabled.setter
    def disabled(self, value: bool) -> None:
        self._underlying.disabled = bool(value)

    @property
    def required(self) -> bool:
        """:class:`bool`: Whether the select is required or not. Only supported in modals.

        .. versionadded:: 2.6
        """
        return self._underlying.required

    @required.setter
    def required(self, value: bool) -> None:
        self._underlying.required = bool(value)

    @property
    def width(self) -> int:
        return 5

    def to_component_dict(self) -> SelectMenuPayload:
        return self._underlying.to_dict()

    def _refresh_component(self, component: SelectMenu) -> None:
        self._underlying = component

    def _refresh_state(self, interaction: Interaction, data: SelectMessageComponentInteractionData) -> None:
        values = selected_values.get({})
        payload: List[PossibleValue]
        try:
            resolved = Namespace._get_resolved_items(
                interaction, data['resolved']  # pyright: ignore[reportTypedDictNotRequiredAccess]
            )
            payload = list(resolved.values())
        except KeyError:
            payload = data.get("values", [])  # type: ignore

        self._values = values[self.custom_id] = payload
        selected_values.set(values)

    def is_dispatchable(self) -> bool:
        return True

    @classmethod
    def from_component(cls, component: SelectMenu) -> BaseSelect[V]:
        type_to_cls: Dict[ComponentType, Type[BaseSelect[Any]]] = {
            ComponentType.string_select: Select,
            ComponentType.user_select: UserSelect,
            ComponentType.role_select: RoleSelect,
            ComponentType.channel_select: ChannelSelect,
            ComponentType.mentionable_select: MentionableSelect,
        }
        constructor = type_to_cls.get(component.type, Select)
        kwrgs = {key: getattr(component, key) for key in constructor.__component_attributes__}
        return constructor(**kwrgs)

    def _can_be_dynamic(self) -> bool:
        return True


class Select(BaseSelect[V]):
    """Represents a UI select menu with a list of custom options. This is represented
    to the user as a dropdown menu.

    .. versionadded:: 2.0

    Parameters
    ------------
    custom_id: :class:`str`
        The ID of the select menu that gets received during an interaction.
        If not given then one is generated for you.
        Can only be up to 100 characters.
    placeholder: Optional[:class:`str`]
        The placeholder text that is shown if nothing is selected, if any.
        Can only be up to 150 characters.
    min_values: :class:`int`
        The minimum number of items that must be chosen for this select menu.
        Defaults to 1 and must be between 0 and 25.
    max_values: :class:`int`
        The maximum number of items that must be chosen for this select menu.
        Defaults to 1 and must be between 1 and 25.
    options: List[:class:`discord.SelectOption`]
        A list of options that can be selected in this menu.
        Can only contain up to 25 items.
    disabled: :class:`bool`
        Whether the select is disabled or not.
    required: :class:`bool`
        Whether the select is required. Only applicable within modals.

        .. versionadded:: 2.6
    row: Optional[:class:`int`]
        The relative row this select menu belongs to. A Discord component can only have 5
        rows. By default, items are arranged automatically into those 5 rows. If you'd
        like to control the relative positioning of the row then passing an index is advised.
        For example, row=1 will show up before row=2. Defaults to ``None``, which is automatic
        ordering. The row number must be between 0 and 4 (i.e. zero indexed).
<<<<<<< HEAD
=======

        .. note::

            This parameter is ignored when used in a :class:`ActionRow` or v2 component.
>>>>>>> 38c6407f
    id: Optional[:class:`int`]
        The ID of the component. This must be unique across the view.

        .. versionadded:: 2.6
    """

    __component_attributes__ = BaseSelect.__component_attributes__ + ('options',)

    def __init__(
        self,
        *,
        custom_id: str = MISSING,
        placeholder: Optional[str] = None,
        min_values: int = 1,
        max_values: int = 1,
        options: List[SelectOption] = MISSING,
        disabled: bool = False,
        required: bool = True,
        row: Optional[int] = None,
        id: Optional[int] = None,
    ) -> None:
        super().__init__(
            self.type,
            custom_id=custom_id,
            placeholder=placeholder,
            min_values=min_values,
            max_values=max_values,
            disabled=disabled,
            required=required,
            options=options,
            row=row,
            id=id,
        )

    @property
    def values(self) -> List[str]:
        """List[:class:`str`]: A list of values that have been selected by the user."""
        return super().values  # type: ignore

    @property
    def type(self) -> Literal[ComponentType.string_select]:
        """:class:`.ComponentType`: The type of this component."""
        return ComponentType.string_select

    @property
    def options(self) -> List[SelectOption]:
        """List[:class:`discord.SelectOption`]: A list of options that can be selected in this menu."""
        return self._underlying.options

    @options.setter
    def options(self, value: List[SelectOption]) -> None:
        if not isinstance(value, list):
            raise TypeError('options must be a list of SelectOption')
        if not all(isinstance(obj, SelectOption) for obj in value):
            raise TypeError('all list items must subclass SelectOption')

        self._underlying.options = value

    def add_option(
        self,
        *,
        label: str,
        value: str = MISSING,
        description: Optional[str] = None,
        emoji: Optional[Union[str, Emoji, PartialEmoji]] = None,
        default: bool = False,
    ) -> None:
        """Adds an option to the select menu.

        To append a pre-existing :class:`discord.SelectOption` use the
        :meth:`append_option` method instead.

        Parameters
        -----------
        label: :class:`str`
            The label of the option. This is displayed to users.
            Can only be up to 100 characters.
        value: :class:`str`
            The value of the option. This is not displayed to users.
            If not given, defaults to the label.
            Can only be up to 100 characters.
        description: Optional[:class:`str`]
            An additional description of the option, if any.
            Can only be up to 100 characters.
        emoji: Optional[Union[:class:`str`, :class:`.Emoji`, :class:`.PartialEmoji`]]
            The emoji of the option, if available. This can either be a string representing
            the custom or unicode emoji or an instance of :class:`.PartialEmoji` or :class:`.Emoji`.
        default: :class:`bool`
            Whether this option is selected by default.

        Raises
        -------
        ValueError
            The number of options exceeds 25.
        """

        option = SelectOption(
            label=label,
            value=value,
            description=description,
            emoji=emoji,
            default=default,
        )

        self.append_option(option)

    def append_option(self, option: SelectOption) -> None:
        """Appends an option to the select menu.

        Parameters
        -----------
        option: :class:`discord.SelectOption`
            The option to append to the select menu.

        Raises
        -------
        ValueError
            The number of options exceeds 25.
        """

        if len(self._underlying.options) >= 25:
            raise ValueError('maximum number of options already provided')

        self._underlying.options.append(option)


class UserSelect(BaseSelect[V]):
    """Represents a UI select menu with a list of predefined options with the current members of the guild.

    If this is sent a private message, it will only allow the user to select the client
    or themselves. Every selected option in a private message will resolve to
    a :class:`discord.User`.

    .. versionadded:: 2.1

    Parameters
    ------------
    custom_id: :class:`str`
        The ID of the select menu that gets received during an interaction.
        If not given then one is generated for you.
        Can only be up to 100 characters.
    placeholder: Optional[:class:`str`]
        The placeholder text that is shown if nothing is selected, if any.
        Can only be up to 150 characters.
    min_values: :class:`int`
        The minimum number of items that must be chosen for this select menu.
        Defaults to 1 and must be between 0 and 25.
    max_values: :class:`int`
        The maximum number of items that must be chosen for this select menu.
        Defaults to 1 and must be between 1 and 25.
    disabled: :class:`bool`
        Whether the select is disabled or not.
    default_values: Sequence[:class:`~discord.abc.Snowflake`]
        A list of objects representing the users that should be selected by default.
        Number of items must be in range of ``min_values`` and ``max_values``.

        .. versionadded:: 2.4
    row: Optional[:class:`int`]
        The relative row this select menu belongs to. A Discord component can only have 5
        rows. By default, items are arranged automatically into those 5 rows. If you'd
        like to control the relative positioning of the row then passing an index is advised.
        For example, row=1 will show up before row=2. Defaults to ``None``, which is automatic
        ordering. The row number must be between 0 and 4 (i.e. zero indexed).
<<<<<<< HEAD
=======

        .. note::

            This parameter is ignored when used in a :class:`ActionRow` or v2 component.
>>>>>>> 38c6407f
    id: Optional[:class:`int`]
        The ID of the component. This must be unique across the view.

        .. versionadded:: 2.6
    """

    __component_attributes__ = BaseSelect.__component_attributes__ + ('default_values',)

    def __init__(
        self,
        *,
        custom_id: str = MISSING,
        placeholder: Optional[str] = None,
        min_values: int = 1,
        max_values: int = 1,
        disabled: bool = False,
        row: Optional[int] = None,
        default_values: Sequence[ValidDefaultValues] = MISSING,
        id: Optional[int] = None,
    ) -> None:
        super().__init__(
            self.type,
            custom_id=custom_id,
            placeholder=placeholder,
            min_values=min_values,
            max_values=max_values,
            disabled=disabled,
            row=row,
            default_values=_handle_select_defaults(default_values, self.type),
            id=id,
        )

    @property
    def type(self) -> Literal[ComponentType.user_select]:
        """:class:`.ComponentType`: The type of this component."""
        return ComponentType.user_select

    @property
    def values(self) -> List[Union[Member, User]]:
        """List[Union[:class:`discord.Member`, :class:`discord.User`]]: A list of members
        and users that have been selected by the user.

        If this is sent a private message, it will only allow
        the user to select the client or themselves. Every selected option in a private
        message will resolve to a :class:`discord.User`.

        If invoked in a guild, the values will always resolve to :class:`discord.Member`.
        """
        return super().values  # type: ignore

    @property
    def default_values(self) -> List[SelectDefaultValue]:
        """List[:class:`discord.SelectDefaultValue`]: A list of default values for the select menu.

        .. versionadded:: 2.4
        """
        return self._underlying.default_values

    @default_values.setter
    def default_values(self, value: Sequence[ValidDefaultValues]) -> None:
        self._underlying.default_values = _handle_select_defaults(value, self.type)


class RoleSelect(BaseSelect[V]):
    """Represents a UI select menu with a list of predefined options with the current roles of the guild.

    Please note that if you use this in a private message with a user, no roles will be displayed to the user.

    .. versionadded:: 2.1

    Parameters
    ------------
    custom_id: :class:`str`
        The ID of the select menu that gets received during an interaction.
        If not given then one is generated for you.
        Can only be up to 100 characters.
    placeholder: Optional[:class:`str`]
        The placeholder text that is shown if nothing is selected, if any.
        Can only be up to 150 characters.
    min_values: :class:`int`
        The minimum number of items that must be chosen for this select menu.
        Defaults to 1 and must be between 0 and 25.
    max_values: :class:`int`
        The maximum number of items that must be chosen for this select menu.
        Defaults to 1 and must be between 1 and 25.
    disabled: :class:`bool`
        Whether the select is disabled or not.
    default_values: Sequence[:class:`~discord.abc.Snowflake`]
        A list of objects representing the roles that should be selected by default.
        Number of items must be in range of ``min_values`` and ``max_values``.

        .. versionadded:: 2.4
    row: Optional[:class:`int`]
        The relative row this select menu belongs to. A Discord component can only have 5
        rows. By default, items are arranged automatically into those 5 rows. If you'd
        like to control the relative positioning of the row then passing an index is advised.
        For example, row=1 will show up before row=2. Defaults to ``None``, which is automatic
        ordering. The row number must be between 0 and 4 (i.e. zero indexed).
<<<<<<< HEAD
=======

        .. note::

            This parameter is ignored when used in a :class:`ActionRow` or v2 component.
>>>>>>> 38c6407f
    id: Optional[:class:`int`]
        The ID of the component. This must be unique across the view.

        .. versionadded:: 2.6
    """

    __component_attributes__ = BaseSelect.__component_attributes__ + ('default_values',)

    def __init__(
        self,
        *,
        custom_id: str = MISSING,
        placeholder: Optional[str] = None,
        min_values: int = 1,
        max_values: int = 1,
        disabled: bool = False,
        row: Optional[int] = None,
        default_values: Sequence[ValidDefaultValues] = MISSING,
        id: Optional[int] = None,
    ) -> None:
        super().__init__(
            self.type,
            custom_id=custom_id,
            placeholder=placeholder,
            min_values=min_values,
            max_values=max_values,
            disabled=disabled,
            row=row,
            default_values=_handle_select_defaults(default_values, self.type),
            id=id,
        )

    @property
    def type(self) -> Literal[ComponentType.role_select]:
        """:class:`.ComponentType`: The type of this component."""
        return ComponentType.role_select

    @property
    def values(self) -> List[Role]:
        """List[:class:`discord.Role`]: A list of roles that have been selected by the user."""
        return super().values  # type: ignore

    @property
    def default_values(self) -> List[SelectDefaultValue]:
        """List[:class:`discord.SelectDefaultValue`]: A list of default values for the select menu.

        .. versionadded:: 2.4
        """
        return self._underlying.default_values

    @default_values.setter
    def default_values(self, value: Sequence[ValidDefaultValues]) -> None:
        self._underlying.default_values = _handle_select_defaults(value, self.type)


class MentionableSelect(BaseSelect[V]):
    """Represents a UI select menu with a list of predefined options with the current members and roles in the guild.

    If this is sent in a private message, it will only allow the user to select
    the client or themselves. Every selected option in a private message
    will resolve to a :class:`discord.User`. It will not give the user any roles
    to select.

    .. versionadded:: 2.1

    Parameters
    ------------
    custom_id: :class:`str`
        The ID of the select menu that gets received during an interaction.
        If not given then one is generated for you.
        Can only be up to 100 characters.
    placeholder: Optional[:class:`str`]
        The placeholder text that is shown if nothing is selected, if any.
        Can only be up to 150 characters.
    min_values: :class:`int`
        The minimum number of items that must be chosen for this select menu.
        Defaults to 1 and must be between 0 and 25.
    max_values: :class:`int`
        The maximum number of items that must be chosen for this select menu.
        Defaults to 1 and must be between 1 and 25.
    disabled: :class:`bool`
        Whether the select is disabled or not.
    default_values: Sequence[:class:`~discord.abc.Snowflake`]
        A list of objects representing the users/roles that should be selected by default.
        if :class:`.Object` is passed, then the type must be specified in the constructor.
        Number of items must be in range of ``min_values`` and ``max_values``.

        .. versionadded:: 2.4
    row: Optional[:class:`int`]
        The relative row this select menu belongs to. A Discord component can only have 5
        rows. By default, items are arranged automatically into those 5 rows. If you'd
        like to control the relative positioning of the row then passing an index is advised.
        For example, row=1 will show up before row=2. Defaults to ``None``, which is automatic
        ordering. The row number must be between 0 and 4 (i.e. zero indexed).
<<<<<<< HEAD
=======

        .. note::

            This parameter is ignored when used in a :class:`ActionRow` or v2 component.
>>>>>>> 38c6407f
    id: Optional[:class:`int`]
        The ID of the component. This must be unique across the view.

        .. versionadded:: 2.6
    """

    __component_attributes__ = BaseSelect.__component_attributes__ + ('default_values',)

    def __init__(
        self,
        *,
        custom_id: str = MISSING,
        placeholder: Optional[str] = None,
        min_values: int = 1,
        max_values: int = 1,
        disabled: bool = False,
        row: Optional[int] = None,
        default_values: Sequence[ValidDefaultValues] = MISSING,
        id: Optional[int] = None,
    ) -> None:
        super().__init__(
            self.type,
            custom_id=custom_id,
            placeholder=placeholder,
            min_values=min_values,
            max_values=max_values,
            disabled=disabled,
            row=row,
            default_values=_handle_select_defaults(default_values, self.type),
            id=id,
        )

    @property
    def type(self) -> Literal[ComponentType.mentionable_select]:
        """:class:`.ComponentType`: The type of this component."""
        return ComponentType.mentionable_select

    @property
    def values(self) -> List[Union[Member, User, Role]]:
        """List[Union[:class:`discord.Role`, :class:`discord.Member`, :class:`discord.User`]]: A list of roles, members,
        and users that have been selected by the user.

        If this is sent a private message, it will only allow
        the user to select the client or themselves. Every selected option in a private
        message will resolve to a :class:`discord.User`.

        If invoked in a guild, the values will always resolve to :class:`discord.Member`.
        """
        return super().values  # type: ignore

    @property
    def default_values(self) -> List[SelectDefaultValue]:
        """List[:class:`discord.SelectDefaultValue`]: A list of default values for the select menu.

        .. versionadded:: 2.4
        """
        return self._underlying.default_values

    @default_values.setter
    def default_values(self, value: Sequence[ValidDefaultValues]) -> None:
        self._underlying.default_values = _handle_select_defaults(value, self.type)


class ChannelSelect(BaseSelect[V]):
    """Represents a UI select menu with a list of predefined options with the current channels in the guild.

    Please note that if you use this in a private message with a user, no channels will be displayed to the user.

    .. versionadded:: 2.1

    Parameters
    ------------
    custom_id: :class:`str`
        The ID of the select menu that gets received during an interaction.
        If not given then one is generated for you.
        Can only be up to 100 characters.
    channel_types: List[:class:`~discord.ChannelType`]
        The types of channels to show in the select menu. Defaults to all channels.
    placeholder: Optional[:class:`str`]
        The placeholder text that is shown if nothing is selected, if any.
        Can only be up to 150 characters.
    min_values: :class:`int`
        The minimum number of items that must be chosen for this select menu.
        Defaults to 1 and must be between 0 and 25.
    max_values: :class:`int`
        The maximum number of items that must be chosen for this select menu.
        Defaults to 1 and must be between 1 and 25.
    disabled: :class:`bool`
        Whether the select is disabled or not.
    default_values: Sequence[:class:`~discord.abc.Snowflake`]
        A list of objects representing the channels that should be selected by default.
        Number of items must be in range of ``min_values`` and ``max_values``.

        .. versionadded:: 2.4
    row: Optional[:class:`int`]
        The relative row this select menu belongs to. A Discord component can only have 5
        rows. By default, items are arranged automatically into those 5 rows. If you'd
        like to control the relative positioning of the row then passing an index is advised.
        For example, row=1 will show up before row=2. Defaults to ``None``, which is automatic
        ordering. The row number must be between 0 and 4 (i.e. zero indexed).
<<<<<<< HEAD
=======

        .. note::

            This parameter is ignored when used in a :class:`ActionRow` or v2 component.
>>>>>>> 38c6407f
    id: Optional[:class:`int`]
        The ID of the component. This must be unique across the view.

        .. versionadded:: 2.6
    """

    __component_attributes__ = BaseSelect.__component_attributes__ + (
        'channel_types',
        'default_values',
    )

    def __init__(
        self,
        *,
        custom_id: str = MISSING,
        channel_types: List[ChannelType] = MISSING,
        placeholder: Optional[str] = None,
        min_values: int = 1,
        max_values: int = 1,
        disabled: bool = False,
        row: Optional[int] = None,
        default_values: Sequence[ValidDefaultValues] = MISSING,
        id: Optional[int] = None,
    ) -> None:
        super().__init__(
            self.type,
            custom_id=custom_id,
            placeholder=placeholder,
            min_values=min_values,
            max_values=max_values,
            disabled=disabled,
            row=row,
            channel_types=channel_types,
            default_values=_handle_select_defaults(default_values, self.type),
            id=id,
        )

    @property
    def type(self) -> Literal[ComponentType.channel_select]:
        """:class:`.ComponentType`: The type of this component."""
        return ComponentType.channel_select

    @property
    def channel_types(self) -> List[ChannelType]:
        """List[:class:`~discord.ChannelType`]: A list of channel types that can be selected."""
        return self._underlying.channel_types

    @channel_types.setter
    def channel_types(self, value: List[ChannelType]) -> None:
        if not isinstance(value, list):
            raise TypeError('channel_types must be a list of ChannelType')
        if not all(isinstance(obj, ChannelType) for obj in value):
            raise TypeError('all list items must be a ChannelType')

        self._underlying.channel_types = value

    @property
    def values(self) -> List[Union[AppCommandChannel, AppCommandThread]]:
        """List[Union[:class:`~discord.app_commands.AppCommandChannel`, :class:`~discord.app_commands.AppCommandThread`]]: A list of channels selected by the user."""
        return super().values  # type: ignore

    @property
    def default_values(self) -> List[SelectDefaultValue]:
        """List[:class:`discord.SelectDefaultValue`]: A list of default values for the select menu.

        .. versionadded:: 2.4
        """
        return self._underlying.default_values

    @default_values.setter
    def default_values(self, value: Sequence[ValidDefaultValues]) -> None:
        self._underlying.default_values = _handle_select_defaults(value, self.type)


@overload
def select(
    *,
    cls: Type[SelectT] = Select[Any],
    options: List[SelectOption] = MISSING,
    channel_types: List[ChannelType] = ...,
    placeholder: Optional[str] = ...,
    custom_id: str = ...,
    min_values: int = ...,
    max_values: int = ...,
    disabled: bool = ...,
    row: Optional[int] = ...,
    id: Optional[int] = ...,
<<<<<<< HEAD
) -> SelectCallbackDecorator[SelectT]:
=======
) -> SelectCallbackDecorator[S, SelectT]:
>>>>>>> 38c6407f
    ...


@overload
def select(
    *,
    cls: Type[UserSelectT] = UserSelect[Any],
    options: List[SelectOption] = MISSING,
    channel_types: List[ChannelType] = ...,
    placeholder: Optional[str] = ...,
    custom_id: str = ...,
    min_values: int = ...,
    max_values: int = ...,
    disabled: bool = ...,
    default_values: Sequence[ValidDefaultValues] = ...,
    row: Optional[int] = ...,
    id: Optional[int] = ...,
<<<<<<< HEAD
) -> SelectCallbackDecorator[UserSelectT]:
=======
) -> SelectCallbackDecorator[S, UserSelectT]:
>>>>>>> 38c6407f
    ...


@overload
def select(
    *,
    cls: Type[RoleSelectT] = RoleSelect[Any],
    options: List[SelectOption] = MISSING,
    channel_types: List[ChannelType] = ...,
    placeholder: Optional[str] = ...,
    custom_id: str = ...,
    min_values: int = ...,
    max_values: int = ...,
    disabled: bool = ...,
    default_values: Sequence[ValidDefaultValues] = ...,
    row: Optional[int] = ...,
    id: Optional[int] = ...,
<<<<<<< HEAD
) -> SelectCallbackDecorator[RoleSelectT]:
=======
) -> SelectCallbackDecorator[S, RoleSelectT]:
>>>>>>> 38c6407f
    ...


@overload
def select(
    *,
    cls: Type[ChannelSelectT] = ChannelSelect[Any],
    options: List[SelectOption] = MISSING,
    channel_types: List[ChannelType] = ...,
    placeholder: Optional[str] = ...,
    custom_id: str = ...,
    min_values: int = ...,
    max_values: int = ...,
    disabled: bool = ...,
    default_values: Sequence[ValidDefaultValues] = ...,
    row: Optional[int] = ...,
    id: Optional[int] = ...,
<<<<<<< HEAD
) -> SelectCallbackDecorator[ChannelSelectT]:
=======
) -> SelectCallbackDecorator[S, ChannelSelectT]:
>>>>>>> 38c6407f
    ...


@overload
def select(
    *,
    cls: Type[MentionableSelectT] = MentionableSelect[Any],
    options: List[SelectOption] = MISSING,
    channel_types: List[ChannelType] = MISSING,
    placeholder: Optional[str] = ...,
    custom_id: str = ...,
    min_values: int = ...,
    max_values: int = ...,
    disabled: bool = ...,
    default_values: Sequence[ValidDefaultValues] = ...,
    row: Optional[int] = ...,
    id: Optional[int] = ...,
<<<<<<< HEAD
) -> SelectCallbackDecorator[MentionableSelectT]:
=======
) -> SelectCallbackDecorator[S, MentionableSelectT]:
>>>>>>> 38c6407f
    ...


def select(
    *,
    cls: Type[BaseSelectT] = Select[Any],
    options: List[SelectOption] = MISSING,
    channel_types: List[ChannelType] = MISSING,
    placeholder: Optional[str] = None,
    custom_id: str = MISSING,
    min_values: int = 1,
    max_values: int = 1,
    disabled: bool = False,
    default_values: Sequence[ValidDefaultValues] = MISSING,
    row: Optional[int] = None,
    id: Optional[int] = None,
<<<<<<< HEAD
) -> SelectCallbackDecorator[BaseSelectT]:
=======
) -> SelectCallbackDecorator[S, BaseSelectT]:
>>>>>>> 38c6407f
    """A decorator that attaches a select menu to a component.

    The function being decorated should have three parameters, ``self`` representing
    the :class:`discord.ui.View`, the :class:`discord.Interaction` you receive and
    the chosen select class.

    To obtain the selected values inside the callback, you can use the ``values`` attribute of the chosen class in the callback. The list of values
    will depend on the type of select menu used. View the table below for more information.

    +----------------------------------------+-----------------------------------------------------------------------------------------------------------------+
    | Select Type                            | Resolved Values                                                                                                 |
    +========================================+=================================================================================================================+
    | :class:`discord.ui.Select`             | List[:class:`str`]                                                                                              |
    +----------------------------------------+-----------------------------------------------------------------------------------------------------------------+
    | :class:`discord.ui.UserSelect`         | List[Union[:class:`discord.Member`, :class:`discord.User`]]                                                     |
    +----------------------------------------+-----------------------------------------------------------------------------------------------------------------+
    | :class:`discord.ui.RoleSelect`         | List[:class:`discord.Role`]                                                                                     |
    +----------------------------------------+-----------------------------------------------------------------------------------------------------------------+
    | :class:`discord.ui.MentionableSelect`  | List[Union[:class:`discord.Role`, :class:`discord.Member`, :class:`discord.User`]]                              |
    +----------------------------------------+-----------------------------------------------------------------------------------------------------------------+
    | :class:`discord.ui.ChannelSelect`      | List[Union[:class:`~discord.app_commands.AppCommandChannel`, :class:`~discord.app_commands.AppCommandThread`]]  |
    +----------------------------------------+-----------------------------------------------------------------------------------------------------------------+

    .. versionchanged:: 2.1
        Added the following keyword-arguments: ``cls``, ``channel_types``

    Example
    ---------
    .. code-block:: python3

        class View(discord.ui.View):

            @discord.ui.select(cls=ChannelSelect, channel_types=[discord.ChannelType.text])
            async def select_channels(self, interaction: discord.Interaction, select: ChannelSelect):
                return await interaction.response.send_message(f'You selected {select.values[0].mention}')

    Parameters
    ------------
    cls: Union[Type[:class:`discord.ui.Select`], Type[:class:`discord.ui.UserSelect`], Type[:class:`discord.ui.RoleSelect`], \
        Type[:class:`discord.ui.MentionableSelect`], Type[:class:`discord.ui.ChannelSelect`]]
        The class to use for the select menu. Defaults to :class:`discord.ui.Select`. You can use other
        select types to display different select menus to the user. See the table above for the different
        values you can get from each select type. Subclasses work as well, however the callback in the subclass will
        get overridden.
    placeholder: Optional[:class:`str`]
        The placeholder text that is shown if nothing is selected, if any.
        Can only be up to 150 characters.
    custom_id: :class:`str`
        The ID of the select menu that gets received during an interaction.
        It is recommended not to set this parameter to prevent conflicts.
        Can only be up to 100 characters.
    row: Optional[:class:`int`]
        The relative row this select menu belongs to. A Discord component can only have 5
        rows. By default, items are arranged automatically into those 5 rows. If you'd
        like to control the relative positioning of the row then passing an index is advised.
        For example, row=1 will show up before row=2. Defaults to ``None``, which is automatic
        ordering. The row number must be between 0 and 4 (i.e. zero indexed).

        .. note::

            This parameter is ignored when used in a :class:`ActionRow` or v2 component.
    min_values: :class:`int`
        The minimum number of items that must be chosen for this select menu.
        Defaults to 1 and must be between 0 and 25.
    max_values: :class:`int`
        The maximum number of items that must be chosen for this select menu.
        Defaults to 1 and must be between 1 and 25.
    options: List[:class:`discord.SelectOption`]
        A list of options that can be selected in this menu. This can only be used with
        :class:`Select` instances.
        Can only contain up to 25 items.
    channel_types: List[:class:`~discord.ChannelType`]
        The types of channels to show in the select menu. Defaults to all channels. This can only be used
        with :class:`ChannelSelect` instances.
    disabled: :class:`bool`
        Whether the select is disabled or not. Defaults to ``False``.
    default_values: Sequence[:class:`~discord.abc.Snowflake`]
        A list of objects representing the default values for the select menu. This cannot be used with regular :class:`Select` instances.
        If ``cls`` is :class:`MentionableSelect` and :class:`.Object` is passed, then the type must be specified in the constructor.
        Number of items must be in range of ``min_values`` and ``max_values``.

        .. versionadded:: 2.4
    id: Optional[:class:`int`]
        The ID of the component. This must be unique across the view.

        .. versionadded:: 2.6
    """

<<<<<<< HEAD
    def decorator(func: ItemCallbackType[BaseSelectT]) -> ItemCallbackType[BaseSelectT]:
=======
    def decorator(func: ItemCallbackType[S, BaseSelectT]) -> ItemCallbackType[S, BaseSelectT]:
>>>>>>> 38c6407f
        if not inspect.iscoroutinefunction(func):
            raise TypeError('select function must be a coroutine function')
        callback_cls = getattr(cls, '__origin__', cls)
        if not issubclass(callback_cls, BaseSelect):
            supported_classes = ', '.join(['ChannelSelect', 'MentionableSelect', 'RoleSelect', 'Select', 'UserSelect'])
            raise TypeError(f'cls must be one of {supported_classes} or a subclass of one of them, not {cls.__name__}.')

        func.__discord_ui_model_type__ = callback_cls
        func.__discord_ui_model_kwargs__ = {
            'placeholder': placeholder,
            'custom_id': custom_id,
            'row': row,
            'min_values': min_values,
            'max_values': max_values,
            'disabled': disabled,
            'id': id,
        }
        if issubclass(callback_cls, Select):
            func.__discord_ui_model_kwargs__['options'] = options
        if issubclass(callback_cls, ChannelSelect):
            func.__discord_ui_model_kwargs__['channel_types'] = channel_types
        if not issubclass(callback_cls, Select):
            cls_to_type: Dict[
                Type[BaseSelect],
                Literal[
                    ComponentType.user_select,
                    ComponentType.channel_select,
                    ComponentType.role_select,
                    ComponentType.mentionable_select,
                ],
            ] = {
                UserSelect: ComponentType.user_select,
                RoleSelect: ComponentType.role_select,
                MentionableSelect: ComponentType.mentionable_select,
                ChannelSelect: ComponentType.channel_select,
            }
            func.__discord_ui_model_kwargs__['default_values'] = (
                MISSING if default_values is MISSING else _handle_select_defaults(default_values, cls_to_type[callback_cls])
            )

        return func

    return decorator  # type: ignore<|MERGE_RESOLUTION|>--- conflicted
+++ resolved
@@ -73,10 +73,7 @@
     from typing_extensions import TypeAlias, TypeGuard
 
     from .view import BaseView
-<<<<<<< HEAD
-=======
     from .action_row import ActionRow
->>>>>>> 38c6407f
     from ..types.components import SelectMenu as SelectMenuPayload
     from ..types.interactions import SelectMessageComponentInteractionData
     from ..app_commands import AppCommandChannel, AppCommandThread
@@ -105,10 +102,7 @@
         Thread,
     ]
 
-<<<<<<< HEAD
-=======
 S = TypeVar('S', bound='Union[BaseView, ActionRow]', covariant=True)
->>>>>>> 38c6407f
 V = TypeVar('V', bound='BaseView', covariant=True)
 BaseSelectT = TypeVar('BaseSelectT', bound='BaseSelect[Any]')
 SelectT = TypeVar('SelectT', bound='Select[Any]')
@@ -116,11 +110,7 @@
 RoleSelectT = TypeVar('RoleSelectT', bound='RoleSelect[Any]')
 ChannelSelectT = TypeVar('ChannelSelectT', bound='ChannelSelect[Any]')
 MentionableSelectT = TypeVar('MentionableSelectT', bound='MentionableSelect[Any]')
-<<<<<<< HEAD
-SelectCallbackDecorator: TypeAlias = Callable[[ItemCallbackType[BaseSelectT]], BaseSelectT]
-=======
 SelectCallbackDecorator: TypeAlias = Callable[['ItemCallbackType[S, BaseSelectT]'], BaseSelectT]
->>>>>>> 38c6407f
 DefaultSelectComponentTypes = Literal[
     ComponentType.user_select,
     ComponentType.role_select,
@@ -276,7 +266,6 @@
         )
 
         self.row = row
-        self.id = id
         self._values: List[PossibleValue] = []
 
     @property
@@ -396,9 +385,6 @@
         constructor = type_to_cls.get(component.type, Select)
         kwrgs = {key: getattr(component, key) for key in constructor.__component_attributes__}
         return constructor(**kwrgs)
-
-    def _can_be_dynamic(self) -> bool:
-        return True
 
 
 class Select(BaseSelect[V]):
@@ -437,13 +423,10 @@
         like to control the relative positioning of the row then passing an index is advised.
         For example, row=1 will show up before row=2. Defaults to ``None``, which is automatic
         ordering. The row number must be between 0 and 4 (i.e. zero indexed).
-<<<<<<< HEAD
-=======
 
         .. note::
 
             This parameter is ignored when used in a :class:`ActionRow` or v2 component.
->>>>>>> 38c6407f
     id: Optional[:class:`int`]
         The ID of the component. This must be unique across the view.
 
@@ -607,13 +590,10 @@
         like to control the relative positioning of the row then passing an index is advised.
         For example, row=1 will show up before row=2. Defaults to ``None``, which is automatic
         ordering. The row number must be between 0 and 4 (i.e. zero indexed).
-<<<<<<< HEAD
-=======
 
         .. note::
 
             This parameter is ignored when used in a :class:`ActionRow` or v2 component.
->>>>>>> 38c6407f
     id: Optional[:class:`int`]
         The ID of the component. This must be unique across the view.
 
@@ -712,13 +692,10 @@
         like to control the relative positioning of the row then passing an index is advised.
         For example, row=1 will show up before row=2. Defaults to ``None``, which is automatic
         ordering. The row number must be between 0 and 4 (i.e. zero indexed).
-<<<<<<< HEAD
-=======
 
         .. note::
 
             This parameter is ignored when used in a :class:`ActionRow` or v2 component.
->>>>>>> 38c6407f
     id: Optional[:class:`int`]
         The ID of the component. This must be unique across the view.
 
@@ -813,13 +790,10 @@
         like to control the relative positioning of the row then passing an index is advised.
         For example, row=1 will show up before row=2. Defaults to ``None``, which is automatic
         ordering. The row number must be between 0 and 4 (i.e. zero indexed).
-<<<<<<< HEAD
-=======
 
         .. note::
 
             This parameter is ignored when used in a :class:`ActionRow` or v2 component.
->>>>>>> 38c6407f
     id: Optional[:class:`int`]
         The ID of the component. This must be unique across the view.
 
@@ -920,13 +894,10 @@
         like to control the relative positioning of the row then passing an index is advised.
         For example, row=1 will show up before row=2. Defaults to ``None``, which is automatic
         ordering. The row number must be between 0 and 4 (i.e. zero indexed).
-<<<<<<< HEAD
-=======
 
         .. note::
 
             This parameter is ignored when used in a :class:`ActionRow` or v2 component.
->>>>>>> 38c6407f
     id: Optional[:class:`int`]
         The ID of the component. This must be unique across the view.
 
@@ -1014,11 +985,7 @@
     disabled: bool = ...,
     row: Optional[int] = ...,
     id: Optional[int] = ...,
-<<<<<<< HEAD
-) -> SelectCallbackDecorator[SelectT]:
-=======
 ) -> SelectCallbackDecorator[S, SelectT]:
->>>>>>> 38c6407f
     ...
 
 
@@ -1036,11 +1003,7 @@
     default_values: Sequence[ValidDefaultValues] = ...,
     row: Optional[int] = ...,
     id: Optional[int] = ...,
-<<<<<<< HEAD
-) -> SelectCallbackDecorator[UserSelectT]:
-=======
 ) -> SelectCallbackDecorator[S, UserSelectT]:
->>>>>>> 38c6407f
     ...
 
 
@@ -1058,11 +1021,7 @@
     default_values: Sequence[ValidDefaultValues] = ...,
     row: Optional[int] = ...,
     id: Optional[int] = ...,
-<<<<<<< HEAD
-) -> SelectCallbackDecorator[RoleSelectT]:
-=======
 ) -> SelectCallbackDecorator[S, RoleSelectT]:
->>>>>>> 38c6407f
     ...
 
 
@@ -1080,11 +1039,7 @@
     default_values: Sequence[ValidDefaultValues] = ...,
     row: Optional[int] = ...,
     id: Optional[int] = ...,
-<<<<<<< HEAD
-) -> SelectCallbackDecorator[ChannelSelectT]:
-=======
 ) -> SelectCallbackDecorator[S, ChannelSelectT]:
->>>>>>> 38c6407f
     ...
 
 
@@ -1102,11 +1057,7 @@
     default_values: Sequence[ValidDefaultValues] = ...,
     row: Optional[int] = ...,
     id: Optional[int] = ...,
-<<<<<<< HEAD
-) -> SelectCallbackDecorator[MentionableSelectT]:
-=======
 ) -> SelectCallbackDecorator[S, MentionableSelectT]:
->>>>>>> 38c6407f
     ...
 
 
@@ -1123,11 +1074,7 @@
     default_values: Sequence[ValidDefaultValues] = MISSING,
     row: Optional[int] = None,
     id: Optional[int] = None,
-<<<<<<< HEAD
-) -> SelectCallbackDecorator[BaseSelectT]:
-=======
 ) -> SelectCallbackDecorator[S, BaseSelectT]:
->>>>>>> 38c6407f
     """A decorator that attaches a select menu to a component.
 
     The function being decorated should have three parameters, ``self`` representing
@@ -1216,11 +1163,7 @@
         .. versionadded:: 2.6
     """
 
-<<<<<<< HEAD
-    def decorator(func: ItemCallbackType[BaseSelectT]) -> ItemCallbackType[BaseSelectT]:
-=======
     def decorator(func: ItemCallbackType[S, BaseSelectT]) -> ItemCallbackType[S, BaseSelectT]:
->>>>>>> 38c6407f
         if not inspect.iscoroutinefunction(func):
             raise TypeError('select function must be a coroutine function')
         callback_cls = getattr(cls, '__origin__', cls)
