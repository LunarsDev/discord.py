"""
The MIT License (MIT)

Copyright (c) 2015-present Rapptz

Permission is hereby granted, free of charge, to any person obtaining a
copy of this software and associated documentation files (the "Software"),
to deal in the Software without restriction, including without limitation
the rights to use, copy, modify, merge, publish, distribute, sublicense,
and/or sell copies of the Software, and to permit persons to whom the
Software is furnished to do so, subject to the following conditions:

The above copyright notice and this permission notice shall be included in
all copies or substantial portions of the Software.

THE SOFTWARE IS PROVIDED "AS IS", WITHOUT WARRANTY OF ANY KIND, EXPRESS
OR IMPLIED, INCLUDING BUT NOT LIMITED TO THE WARRANTIES OF MERCHANTABILITY,
FITNESS FOR A PARTICULAR PURPOSE AND NONINFRINGEMENT. IN NO EVENT SHALL THE
AUTHORS OR COPYRIGHT HOLDERS BE LIABLE FOR ANY CLAIM, DAMAGES OR OTHER
LIABILITY, WHETHER IN AN ACTION OF CONTRACT, TORT OR OTHERWISE, ARISING
FROM, OUT OF OR IN CONNECTION WITH THE SOFTWARE OR THE USE OR OTHER
DEALINGS IN THE SOFTWARE.
"""

from __future__ import annotations

from typing import (
    Any,
    Callable,
    ClassVar,
    Coroutine,
    Dict,
    Generator,
    Iterator,
    List,
    Optional,
    Sequence,
    TYPE_CHECKING,
<<<<<<< HEAD
=======
    Set,
>>>>>>> 38c6407f
    Tuple,
    Type,
    Union,
)
from functools import partial
from itertools import groupby

import asyncio
import logging
import sys
import time
import os
<<<<<<< HEAD
import copy
=======
>>>>>>> 38c6407f

from .item import Item, ItemCallbackType
from .select import Select
from .dynamic import DynamicItem
from ..components import (
    Component,
    ActionRow as ActionRowComponent,
    MediaGalleryItem,
    SelectDefaultValue,
    UnfurledMediaItem,
    _component_factory,
    Button as ButtonComponent,
    SelectMenu as SelectComponent,
    SectionComponent,
    TextDisplay as TextDisplayComponent,
    MediaGalleryComponent,
    FileComponent,
    SeparatorComponent,
    ThumbnailComponent,
<<<<<<< HEAD
    SelectOption,
    Container as ContainerComponent,
)
from ..utils import get as _utils_get, _get_as_snowflake, find as _utils_find
from ..enums import SeparatorSpacing, TextStyle, try_enum, ButtonStyle
from ..emoji import PartialEmoji
=======
    Container as ContainerComponent,
    LabelComponent,
)
from ..utils import get as _utils_get, find as _utils_find
>>>>>>> 38c6407f

# fmt: off
__all__ = (
    'View',
    'LayoutView',
)
# fmt: on


if TYPE_CHECKING:
    from typing_extensions import Self
    import re

    from ..interactions import Interaction
    from ..message import Message
    from ..types.components import ComponentBase as ComponentBasePayload, Component as ComponentPayload
    from ..types.interactions import ModalSubmitComponentInteractionData as ModalSubmitComponentInteractionDataPayload
    from ..state import ConnectionState
    from .modal import Modal

<<<<<<< HEAD
    ItemLike = Union[ItemCallbackType[Any], Item[Any]]
=======
    ItemLike = Union[ItemCallbackType[Any, Any], Item[Any]]
>>>>>>> 38c6407f


_log = logging.getLogger(__name__)


def _walk_all_components(components: List[Component]) -> Iterator[Component]:
    for item in components:
        if isinstance(item, ActionRowComponent):
            yield from item.children
        elif isinstance(item, ContainerComponent):
            yield from _walk_all_components(item.children)
        elif isinstance(item, SectionComponent):
            yield from item.children
            yield item.accessory
        else:
            yield item


def _component_to_item(component: Component, parent: Optional[Item] = None) -> Item:
    if isinstance(component, ActionRowComponent):
        from .action_row import ActionRow

        item = ActionRow.from_component(component)
    elif isinstance(component, ButtonComponent):
        from .button import Button

        item = Button.from_component(component)
    elif isinstance(component, SelectComponent):
        from .select import BaseSelect

        item = BaseSelect.from_component(component)
    elif isinstance(component, SectionComponent):
        from .section import Section

        item = Section.from_component(component)
    elif isinstance(component, TextDisplayComponent):
        from .text_display import TextDisplay

        item = TextDisplay.from_component(component)
    elif isinstance(component, MediaGalleryComponent):
        from .media_gallery import MediaGallery
<<<<<<< HEAD

        item = MediaGallery.from_component(component)
    elif isinstance(component, FileComponent):
        from .file import File

        item = File.from_component(component)
    elif isinstance(component, SeparatorComponent):
        from .separator import Separator

=======

        item = MediaGallery.from_component(component)
    elif isinstance(component, FileComponent):
        from .file import File

        item = File.from_component(component)
    elif isinstance(component, SeparatorComponent):
        from .separator import Separator

>>>>>>> 38c6407f
        item = Separator.from_component(component)
    elif isinstance(component, ThumbnailComponent):
        from .thumbnail import Thumbnail

        item = Thumbnail.from_component(component)
    elif isinstance(component, ContainerComponent):
        from .container import Container

        item = Container.from_component(component)
<<<<<<< HEAD
    else:
        item = Item.from_component(component)

    item._parent = parent
    return item


def _component_data_to_item(data: ComponentPayload, parent: Optional[Item] = None) -> Item:
    if data['type'] == 1:
        from .action_row import ActionRow

        item = ActionRow(
            *(_component_data_to_item(c) for c in data['components']),
            id=data.get('id'),
        )
    elif data['type'] == 2:
        from .button import Button

        emoji = data.get('emoji')

        item = Button(
            style=try_enum(ButtonStyle, data['style']),
            custom_id=data.get('custom_id'),
            url=data.get('url'),
            disabled=data.get('disabled', False),
            emoji=PartialEmoji.from_dict(emoji) if emoji else None,
            label=data.get('label'),
            sku_id=_get_as_snowflake(data, 'sku_id'),
        )
    elif data['type'] == 3:
        from .select import Select

        item = Select(
            custom_id=data['custom_id'],
            placeholder=data.get('placeholder'),
            min_values=data.get('min_values', 1),
            max_values=data.get('max_values', 1),
            disabled=data.get('disabled', False),
            id=data.get('id'),
            options=[SelectOption.from_dict(o) for o in data.get('options', [])],
        )
    elif data['type'] == 4:
        from .text_input import TextInput

        item = TextInput(
            label=data['label'],
            style=try_enum(TextStyle, data['style']),
            custom_id=data['custom_id'],
            placeholder=data.get('placeholder'),
            default=data.get('value'),
            required=data.get('required', True),
            min_length=data.get('min_length'),
            max_length=data.get('max_length'),
            id=data.get('id'),
        )
    elif data['type'] in (5, 6, 7, 8):
        from .select import (
            UserSelect,
            RoleSelect,
            MentionableSelect,
            ChannelSelect,
        )

        cls_map: Dict[int, Type[Union[UserSelect, RoleSelect, MentionableSelect, ChannelSelect]]] = {
            5: UserSelect,
            6: RoleSelect,
            7: MentionableSelect,
            8: ChannelSelect,
        }

        item = cls_map[data['type']](
            custom_id=data['custom_id'],  # type: ignore # will always be present in this point
            placeholder=data.get('placeholder'),
            min_values=data.get('min_values', 1),
            max_values=data.get('max_values', 1),
            disabled=data.get('disabled', False),
            default_values=[SelectDefaultValue.from_dict(v) for v in data.get('default_values', [])],
            id=data.get('id'),
        )
    elif data['type'] == 9:
        from .section import Section

        item = Section(
            *(_component_data_to_item(c) for c in data['components']),
            accessory=_component_data_to_item(data['accessory']),
            id=data.get('id'),
        )
    elif data['type'] == 10:
        from .text_display import TextDisplay

        item = TextDisplay(data['content'], id=data.get('id'))
    elif data['type'] == 11:
        from .thumbnail import Thumbnail

        item = Thumbnail(
            UnfurledMediaItem._from_data(data['media'], None),
            description=data.get('description'),
            spoiler=data.get('spoiler', False),
            id=data.get('id'),
        )
    elif data['type'] == 12:
        from .media_gallery import MediaGallery

        item = MediaGallery(
            *(MediaGalleryItem._from_data(m, None) for m in data['items']),
            id=data.get('id'),
        )
    elif data['type'] == 13:
        from .file import File

        item = File(
            UnfurledMediaItem._from_data(data['file'], None),
            spoiler=data.get('spoiler', False),
            id=data.get('id'),
        )
    elif data['type'] == 14:
        from .separator import Separator

        item = Separator(
            visible=data.get('divider', True),
            spacing=try_enum(SeparatorSpacing, data.get('spacing', 1)),
            id=data.get('id'),
        )
    elif data['type'] == 17:
        from .container import Container

        item = Container(
            *(_component_data_to_item(c) for c in data['components']),
            accent_colour=data.get('accent_color'),
            spoiler=data.get('spoiler', False),
            id=data.get('type'),
        )
    else:
        raise ValueError(f'invalid item with type {data["type"]} provided')
=======
    elif isinstance(component, LabelComponent):
        from .label import Label

        item = Label.from_component(component)
    else:
        item = Item.from_component(component)
>>>>>>> 38c6407f

    item._parent = parent
    return item


class _ViewWeights:
    # fmt: off
    __slots__ = (
        'weights',
    )
    # fmt: on

    def __init__(self, children: List[Item]):
        self.weights: List[int] = [0, 0, 0, 0, 0]

        key = lambda i: sys.maxsize if i.row is None else i.row
        children = sorted(children, key=key)
        for row, group in groupby(children, key=key):
            for item in group:
                self.add_item(item)

    def find_open_space(self, item: Item) -> int:
        for index, weight in enumerate(self.weights):
            if weight + item.width <= 5:
                return index

        raise ValueError('could not find open space for item')

    def add_item(self, item: Item) -> None:
        if item.row is not None:
            total = self.weights[item.row] + item.width
            if total > 5:
                raise ValueError(f'item would not fit at row {item.row} ({total} > 5 width)')
            self.weights[item.row] = total
            item._rendered_row = item.row
        else:
            index = self.find_open_space(item)
            self.weights[index] += item.width
            item._rendered_row = index

    def remove_item(self, item: Item) -> None:
        if item._rendered_row is not None:
            self.weights[item._rendered_row] -= item.width
            item._rendered_row = None

    def clear(self) -> None:
        self.weights = [0, 0, 0, 0, 0]


class _ViewCallback:
    __slots__ = ('view', 'callback', 'item')

<<<<<<< HEAD
    def __init__(self, callback: ItemCallbackType[Any], view: BaseView, item: Item[BaseView]) -> None:
        self.callback: ItemCallbackType[Any] = callback
=======
    def __init__(self, callback: ItemCallbackType[Any, Any], view: BaseView, item: Item[BaseView]) -> None:
        self.callback: ItemCallbackType[Any, Any] = callback
>>>>>>> 38c6407f
        self.view: BaseView = view
        self.item: Item[BaseView] = item

    def __call__(self, interaction: Interaction) -> Coroutine[Any, Any, Any]:
        return self.callback(self.view, interaction, self.item)


class BaseView:
    __discord_ui_view__: ClassVar[bool] = False
    __discord_ui_modal__: ClassVar[bool] = False
    __view_children_items__: ClassVar[Dict[str, ItemLike]] = {}

    def __init__(self, *, timeout: Optional[float] = 180.0) -> None:
        self.__timeout = timeout
        self._children: List[Item[Self]] = self._init_children()
        self.id: str = os.urandom(16).hex()
        self._cache_key: Optional[int] = None
        self.__cancel_callback: Optional[Callable[[BaseView], None]] = None
        self.__timeout_expiry: Optional[float] = None
        self.__timeout_task: Optional[asyncio.Task[None]] = None
        self.__stopped: asyncio.Future[bool] = asyncio.get_running_loop().create_future()
<<<<<<< HEAD
        self._total_children: int = sum(1 for _ in self.walk_children())

    def _is_v2(self) -> bool:
=======
        self._total_children: int = len(tuple(self.walk_children()))

    def _is_layout(self) -> bool:
>>>>>>> 38c6407f
        return False

    def __repr__(self) -> str:
        return f'<{self.__class__.__name__} timeout={self.timeout} children={len(self._children)}>'

    def _init_children(self) -> List[Item[Self]]:
        children = []
        parents = {}

        for name, raw in self.__view_children_items__.items():
            if isinstance(raw, Item):
<<<<<<< HEAD
                item = copy.deepcopy(raw)
                setattr(self, name, item)
                item._view = self
                parent = getattr(item, '__discord_ui_parent__', None)
                if parent and parent._view is None:
                    parent._view = self
                if getattr(item, '__discord_ui_update_view__', False):
                    item._update_children_view(self)  # type: ignore
=======
                item = raw.copy()
                setattr(self, name, item)
                item._update_view(self)
                parent = getattr(item, '__discord_ui_parent__', None)
                if parent and parent._view is None:
                    parent._view = self
>>>>>>> 38c6407f
                children.append(item)
                parents[raw] = item
            else:
                item: Item = raw.__discord_ui_model_type__(**raw.__discord_ui_model_kwargs__)
                item.callback = _ViewCallback(raw, self, item)  # type: ignore
                item._view = self
                if isinstance(item, Select):
                    item.options = [option.copy() for option in item.options]
                setattr(self, raw.__name__, item)
                parent = getattr(raw, '__discord_ui_parent__', None)
                if parent:
                    parents.get(parent, parent)._children.append(item)
                    continue
                children.append(item)

        return children

    async def __timeout_task_impl(self) -> None:
        while True:
            # Guard just in case someone changes the value of the timeout at runtime
            if self.timeout is None:
                return

            if self.__timeout_expiry is None:
                return self._dispatch_timeout()

            # Check if we've elapsed our currently set timeout
            now = time.monotonic()
            if now >= self.__timeout_expiry:
                return self._dispatch_timeout()

            # Wait N seconds to see if timeout data has been refreshed
            await asyncio.sleep(self.__timeout_expiry - now)

    def is_dispatchable(self) -> bool:
        # checks whether any interactable items (buttons or selects) are present
        # in this view, and check whether this requires a state attached in case
        # of webhooks and if the view should be stored in the view store
        return any(item.is_dispatchable() for item in self.walk_children())

    def has_components_v2(self) -> bool:
        return any(c._is_v2() for c in self.children)

    def to_components(self) -> List[Dict[str, Any]]:
        return NotImplemented

    def _refresh_timeout(self) -> None:
        if self.__timeout:
            self.__timeout_expiry = time.monotonic() + self.__timeout

    @property
    def timeout(self) -> Optional[float]:
        """Optional[:class:`float`]: The timeout in seconds from last interaction with the UI before no longer accepting input.
        If ``None`` then there is no timeout.
        """
        return self.__timeout

    @timeout.setter
    def timeout(self, value: Optional[float]) -> None:
        # If the timeout task is already running this allows it to update
        # the expiry while it's running
        if self.__timeout_task is not None:
            if value is not None:
                self.__timeout_expiry = time.monotonic() + value
            else:
                self.__timeout_expiry = None

        self.__timeout = value

    @property
    def children(self) -> List[Item[Self]]:
        """List[:class:`Item`]: The list of children attached to this view."""
        return self._children.copy()

    @classmethod
<<<<<<< HEAD
    def from_message(cls, message: Message, /, *, timeout: Optional[float] = 180.0) -> Any:
=======
    def from_message(cls, message: Message, /, *, timeout: Optional[float] = 180.0) -> Union[View, LayoutView]:
>>>>>>> 38c6407f
        """Converts a message's components into a :class:`View`.

        The :attr:`.Message.components` of a message are read-only
        and separate types from those in the ``discord.ui`` namespace.
        In order to modify and edit message components they must be
        converted into a :class:`View` or :class:`LayoutView` first.

<<<<<<< HEAD
        If the message has any v2 component, then you must use
        :class:`LayoutView` in order for them to be converted into
        their respective items.

        This method should be called on the respective class (or subclass), so
        if you want to convert v2 items, you should call :meth:`LayoutView.from_message`,
        or the same method from any subclass of it; and not :meth:`View.from_message`, or the
        same method from any subclass of it.
=======
        If the message has any v2 components, then you must use
        :class:`LayoutView` in order for them to be converted into
        their respective items. :class:`View` does not support v2 components.
>>>>>>> 38c6407f

        Parameters
        -----------
        message: :class:`discord.Message`
            The message with components to convert into a view.
        timeout: Optional[:class:`float`]
            The timeout of the converted view.

        Returns
        -------
        Union[:class:`View`, :class:`LayoutView`]
            The converted view. This will always return one of :class:`View` or
            :class:`LayoutView`, and not one of its subclasses.
        """
<<<<<<< HEAD
        cls = cls._to_minimal_cls()
        view = cls(timeout=timeout)
        row = 0

        for component in message.components:
            if not view._is_v2() and isinstance(component, ActionRowComponent):
=======

        if issubclass(cls, View):
            view_cls = View
        elif issubclass(cls, LayoutView):
            view_cls = LayoutView
        else:
            raise TypeError('unreachable exception')

        view = view_cls(timeout=timeout)
        row = 0

        for component in message.components:
            if not view._is_layout() and isinstance(component, ActionRowComponent):
>>>>>>> 38c6407f
                for child in component.children:
                    item = _component_to_item(child)
                    item.row = row
                    # this error should never be raised, because ActionRows can only
                    # contain items that View accepts, but check anyways
                    if item._is_v2():
<<<<<<< HEAD
                        raise RuntimeError(f'{item.__class__.__name__} cannot be added to {view.__class__.__name__}')
=======
                        raise ValueError(f'{item.__class__.__name__} cannot be added to {view.__class__.__name__}')
>>>>>>> 38c6407f
                    view.add_item(item)
                    row += 1
                continue

            item = _component_to_item(component)
            item.row = row

<<<<<<< HEAD
            if item._is_v2() and not view._is_v2():
                raise RuntimeError(f'{item.__class__.__name__} cannot be added to {view.__class__.__name__}')
=======
            if item._is_v2() and not view._is_layout():
                raise ValueError(f'{item.__class__.__name__} cannot be added to {view.__class__.__name__}')
>>>>>>> 38c6407f

            view.add_item(item)
            row += 1

        return view

    def add_item(self, item: Item[Any]) -> Self:
        """Adds an item to the view.

        This function returns the class instance to allow for fluent-style
        chaining.

        Parameters
        -----------
        item: :class:`Item`
            The item to add to the view.

        Raises
        --------
        TypeError
            An :class:`Item` was not passed.
        ValueError
            Maximum number of children has been exceeded, the
            row the item is trying to be added to is full or the item
            you tried to add is not allowed in this View.
        """

        if not isinstance(item, Item):
            raise TypeError(f'expected Item not {item.__class__.__name__}')
<<<<<<< HEAD
        if item._is_v2() and not self._is_v2():
            raise ValueError('v2 items cannot be added to this view')

        item._view = self
        added = 1

        if getattr(item, '__discord_ui_update_view__', False):
            item._update_children_view(self)  # type: ignore
            added += len(tuple(item.walk_children()))  # type: ignore

        if self._is_v2() and self._total_children + added > 40:
            raise ValueError('maximum number of children exceeded')
=======

        if item._is_v2() and not self._is_layout():
            raise ValueError('v2 items cannot be added to this view')

        item._update_view(self)
        added = 1

        if item._has_children():
            added += len(tuple(item.walk_children()))  # type: ignore

        if self._is_layout() and self._total_children + added > 40:
            raise ValueError('maximum number of children exceeded')

>>>>>>> 38c6407f
        self._total_children += added
        self._children.append(item)
        return self

    def remove_item(self, item: Item[Any]) -> Self:
        """Removes an item from the view.

        This function returns the class instance to allow for fluent-style
        chaining.

        Parameters
        -----------
        item: :class:`Item`
            The item to remove from the view.
        """

        try:
            self._children.remove(item)
        except ValueError:
            pass
        else:
            removed = 1
<<<<<<< HEAD
            if getattr(item, '__discord_ui_update_view__', False):
=======
            if item._has_children():
>>>>>>> 38c6407f
                removed += len(tuple(item.walk_children()))  # type: ignore

            if self._total_children - removed < 0:
                self._total_children = 0
            else:
                self._total_children -= removed

        return self

    def clear_items(self) -> Self:
        """Removes all items from the view.

        This function returns the class instance to allow for fluent-style
        chaining.
        """
        self._children.clear()
        self._total_children = 0
        return self

<<<<<<< HEAD
    def get_item(self, id: int, /) -> Optional[Item[Self]]:
=======
    def find_item(self, id: int, /) -> Optional[Item[Self]]:
>>>>>>> 38c6407f
        """Gets an item with :attr:`Item.id` set as ``id``, or ``None`` if
        not found.

        .. warning::

            This is **not the same** as ``custom_id``.

        .. versionadded:: 2.6

        Parameters
        ----------
        id: :class:`int`
            The ID of the component.

        Returns
        -------
        Optional[:class:`Item`]
            The item found, or ``None``.
        """
        return _utils_get(self.walk_children(), id=id)

    async def interaction_check(self, interaction: Interaction, /) -> bool:
        """|coro|

        A callback that is called when an interaction happens within the view
        that checks whether the view should process item callbacks for the interaction.

        This is useful to override if, for example, you want to ensure that the
        interaction author is a given user.

        The default implementation of this returns ``True``.

        .. note::

            If an exception occurs within the body then the check
            is considered a failure and :meth:`on_error` is called.

        Parameters
        -----------
        interaction: :class:`~discord.Interaction`
            The interaction that occurred.

        Returns
        ---------
        :class:`bool`
            Whether the view children's callbacks should be called.
        """
        return True

    async def on_timeout(self) -> None:
        """|coro|

        A callback that is called when a view's timeout elapses without being explicitly stopped.
        """
        pass

    async def on_error(self, interaction: Interaction, error: Exception, item: Item[Any], /) -> None:
        """|coro|

        A callback that is called when an item's callback or :meth:`interaction_check`
        fails with an error.

        The default implementation logs to the library logger.

        Parameters
        -----------
        interaction: :class:`~discord.Interaction`
            The interaction that led to the failure.
        error: :class:`Exception`
            The exception that was raised.
        item: :class:`Item`
            The item that failed the dispatch.
        """
        _log.error('Ignoring exception in view %r for item %r', self, item, exc_info=error)

    async def _scheduled_task(self, item: Item, interaction: Interaction):
        try:
            item._refresh_state(interaction, interaction.data)  # type: ignore

            allow = await item._run_checks(interaction) and await self.interaction_check(interaction)
            if not allow:
                return

            if self.timeout:
                self.__timeout_expiry = time.monotonic() + self.timeout

            await item.callback(interaction)
        except Exception as e:
            return await self.on_error(interaction, e, item)

    def _start_listening_from_store(self, store: ViewStore) -> None:
        self.__cancel_callback = partial(store.remove_view)  # type: ignore
        if self.timeout:
            if self.__timeout_task is not None:
                self.__timeout_task.cancel()

            self.__timeout_expiry = time.monotonic() + self.timeout
            self.__timeout_task = asyncio.create_task(self.__timeout_task_impl())

    def _dispatch_timeout(self):
        if self.__stopped.done():
            return

        if self.__cancel_callback:
            self.__cancel_callback(self)
            self.__cancel_callback = None

        self.__stopped.set_result(True)
        asyncio.create_task(self.on_timeout(), name=f'discord-ui-view-timeout-{self.id}')

    def _dispatch_item(self, item: Item, interaction: Interaction) -> Optional[asyncio.Task[None]]:
        if self.__stopped.done():
            return

        return asyncio.create_task(self._scheduled_task(item, interaction), name=f'discord-ui-view-dispatch-{self.id}')

    def _refresh(self, components: List[Component]) -> None:
        # fmt: off
        old_state: Dict[str, Item[Any]] = {
            item.custom_id: item  # type: ignore
            for item in self.walk_children()
            if item.is_dispatchable()
        }
        # fmt: on

        for component in _walk_all_components(components):
            custom_id = getattr(component, 'custom_id', None)
            if custom_id is None:
                continue

            try:
                older = old_state[custom_id]
            except KeyError:
                _log.debug('View interaction referenced an unknown item custom_id %s. Discarding', custom_id)
                continue
            else:
                older._refresh_component(component)

    def stop(self) -> None:
        """Stops listening to interaction events from this view.

        This operation cannot be undone.
        """
        if not self.__stopped.done():
            self.__stopped.set_result(False)

        self.__timeout_expiry = None
        if self.__timeout_task is not None:
            self.__timeout_task.cancel()
            self.__timeout_task = None

        if self.__cancel_callback:
            self.__cancel_callback(self)
            self.__cancel_callback = None

    def is_finished(self) -> bool:
        """:class:`bool`: Whether the view has finished interacting."""
        return self.__stopped.done()

    def is_dispatching(self) -> bool:
        """:class:`bool`: Whether the view has been added for dispatching purposes."""
        return self.__cancel_callback is not None

    def is_persistent(self) -> bool:
        """:class:`bool`: Whether the view is set up as persistent.

        A persistent view has all their components with a set ``custom_id`` and
        a :attr:`timeout` set to ``None``.
        """
        return self.timeout is None and all(item.is_persistent() for item in self._children)

    async def wait(self) -> bool:
        """|coro|

        Waits until the view has finished interacting.

        A view is considered finished when :meth:`stop` is called
        or it times out.

        Returns
        --------
        :class:`bool`
            If ``True``, then the view timed out. If ``False`` then
            the view finished normally.
        """
        return await self.__stopped

    def walk_children(self) -> Generator[Item[Any], None, None]:
        """An iterator that recursively walks through all the children of this view
<<<<<<< HEAD
        and it's children, if applicable.
=======
        and its children, if applicable.
>>>>>>> 38c6407f

        Yields
        ------
        :class:`Item`
            An item in the view.
        """

        for child in self.children:
            yield child

<<<<<<< HEAD
            if getattr(child, '__discord_ui_update_view__', False):
                # if it has this attribute then it can contain children
                yield from child.walk_children()  # type: ignore

    @classmethod
    def _to_minimal_cls(cls) -> Type[Union[View, LayoutView]]:
        if issubclass(cls, View):
            return View
        elif issubclass(cls, LayoutView):
            return LayoutView
        raise RuntimeError

    @classmethod
    def from_dict(cls, data: List[ComponentPayload], *, timeout: Optional[float] = 180.0) -> Any:
        r"""Converts a :class:`list` of :class:`dict`\s to a :class:`View` or :class:`LayoutView`,
        provided as in the format that Discord expects it to be in.

        You can find out about this format in the :ddocs:`official Discord documentation <components/reference#anatomy-of-a-component>`.

        This method should be called on the respective class (or subclass), so if you
        want to convert v2 items, you should call :meth:`LayoutView.from_dict`, or the same
        method from any subclass of it; and not :meth:`View.from_message`, or the same
        method from any subclass of it.

        Parameters
        ----------
        data: List[:class:`dict`]
            The array of dictionaries to convert into a LayoutView
        timeout: Optional[:class:`float`]
            The timeout of the converted view.

        Returns
        -------
        Union[:class:`View`, :class:`LayoutView`]
            The converted view. This will always return one of :class:`View` or
            :class:`LayoutView`, and not one of its subclasses.
        """
        cls = cls._to_minimal_cls()
        self = cls(timeout=timeout)

        for raw in data:
            item = _component_data_to_item(raw)

            if item._is_v2() and not self._is_v2():
                continue

            self.add_item(item)
        return self

=======
            if child._has_children():
                yield from child.walk_children()  # type: ignore

>>>>>>> 38c6407f

class View(BaseView):
    """Represents a UI view.

    This object must be inherited to create a UI within Discord.

    .. versionadded:: 2.0

    Parameters
    -----------
    timeout: Optional[:class:`float`]
        Timeout in seconds from last interaction with the UI before no longer accepting input.
        If ``None`` then there is no timeout.
    """

    __discord_ui_view__: ClassVar[bool] = True

    if TYPE_CHECKING:

        @classmethod
        def from_dict(cls, data: List[ComponentPayload], *, timeout: Optional[float] = 180.0) -> View:
            ...

        @classmethod
        def from_message(cls, message: Message, /, *, timeout: Optional[float] = 180.0) -> View:
            ...

    def __init_subclass__(cls) -> None:
        super().__init_subclass__()

        children: Dict[str, ItemLike] = {}
        for base in reversed(cls.__mro__):
            for name, member in base.__dict__.items():
                if hasattr(member, '__discord_ui_model_type__'):
                    children[name] = member
                elif isinstance(member, Item) and member._is_v2():
<<<<<<< HEAD
                    raise RuntimeError(f'{name} cannot be added to this View')
=======
                    raise ValueError(f'{name} cannot be added to this View')
>>>>>>> 38c6407f

        if len(children) > 25:
            raise TypeError('View cannot have more than 25 children')

        cls.__view_children_items__ = children

    def __init__(self, *, timeout: Optional[float] = 180.0):
        super().__init__(timeout=timeout)
        self.__weights = _ViewWeights(self._children)

<<<<<<< HEAD
    @property
    def width(self):
        return 5

=======
>>>>>>> 38c6407f
    def to_components(self) -> List[Dict[str, Any]]:
        def key(item: Item) -> int:
            return item._rendered_row or 0

        children = sorted(self._children, key=key)
        components: List[Dict[str, Any]] = []
        for _, group in groupby(children, key=key):
            children = [item.to_component_dict() for item in group]
            if not children:
                continue

            components.append(
                {
                    'type': 1,
                    'components': children,
                }
            )

        return components

    def add_item(self, item: Item[Any]) -> Self:
        if len(self._children) >= 25:
            raise ValueError('maximum number of children exceeded')

        super().add_item(item)
        try:
            self.__weights.add_item(item)
        except ValueError as e:
            # if the item has no space left then remove it from _children
            self._children.remove(item)
            raise e

        return self

    def remove_item(self, item: Item[Any]) -> Self:
        try:
            self._children.remove(item)
        except ValueError:
            pass
        else:
            self.__weights.remove_item(item)
        return self

    def clear_items(self) -> Self:
        super().clear_items()
        self.__weights.clear()
        return self


class LayoutView(BaseView):
    """Represents a layout view for components.

    This object must be inherited to create a UI within Discord.

    You can find usage examples in the :resource:`repository <examples>`

    .. versionadded:: 2.6

    Parameters
    ----------
    timeout: Optional[:class:`float`]
        Timeout in seconds from last interaction with the UI before no longer accepting input.
        If ``None`` then there is no timeout.
    """

<<<<<<< HEAD
    __discord_ui_layout_view__: ClassVar[bool] = True

=======
>>>>>>> 38c6407f
    if TYPE_CHECKING:

        @classmethod
        def from_dict(cls, data: List[ComponentPayload], *, timeout: Optional[float] = 180.0) -> LayoutView:
            ...

        @classmethod
        def from_message(cls, message: Message, /, *, timeout: Optional[float] = 180.0) -> LayoutView:
            ...

    def __init__(self, *, timeout: Optional[float] = 180.0) -> None:
        super().__init__(timeout=timeout)

        if self._total_children > 40:
            raise ValueError('maximum number of children exceeded (40)')

    def __init_subclass__(cls) -> None:
        super().__init_subclass__()

        children: Dict[str, ItemLike] = {}
<<<<<<< HEAD
        callback_children: Dict[str, ItemCallbackType[Any]] = {}
=======
        callback_children: Dict[str, ItemCallbackType[Any, Any]] = {}
>>>>>>> 38c6407f

        for base in reversed(cls.__mro__):
            for name, member in base.__dict__.items():
                if isinstance(member, Item):
<<<<<<< HEAD
=======
                    if member._parent is not None:
                        continue

>>>>>>> 38c6407f
                    member._rendered_row = member._row
                    children[name] = member
                elif hasattr(member, '__discord_ui_model_type__') and getattr(member, '__discord_ui_parent__', None):
                    callback_children[name] = member

        children.update(callback_children)
        cls.__view_children_items__ = children

<<<<<<< HEAD
    def _is_v2(self) -> bool:
=======
    def _is_layout(self) -> bool:
>>>>>>> 38c6407f
        return True

    def to_components(self):
        components: List[Dict[str, Any]] = []
<<<<<<< HEAD

        # sorted by row, which in LayoutView indicates the position of the component in the
        # payload instead of in which ActionRow it should be placed on.

        def key(item: Item) -> int:
            if item._rendered_row is not None:
                return item._rendered_row
            if item._row is not None:
                return item._row
            return sys.maxsize

        for i in sorted(self._children, key=key):
=======
        for i in self._children:
>>>>>>> 38c6407f
            components.append(i.to_component_dict())

        return components

    def add_item(self, item: Item[Any]) -> Self:
        if self._total_children >= 40:
            raise ValueError('maximum number of children exceeded (40)')
        super().add_item(item)
        return self


class ViewStore:
    def __init__(self, state: ConnectionState):
        # entity_id: {(component_type, custom_id): Item}
        self._views: Dict[Optional[int], Dict[Tuple[int, str], Item[BaseView]]] = {}
        # message_id: View
        self._synced_message_views: Dict[int, BaseView] = {}
        # custom_id: Modal
        self._modals: Dict[str, Modal] = {}
        # component_type is the key
        self._dynamic_items: Dict[re.Pattern[str], Type[DynamicItem[Item[Any]]]] = {}
        self._state: ConnectionState = state
        self.__tasks: Set[asyncio.Task[None]] = set()

    @property
    def persistent_views(self) -> Sequence[BaseView]:
        # fmt: off
        views = {
            item.view.id: item.view
            for items in self._views.values()
            for item in items.values()
            if item.view and item.view.is_persistent()
        }
        # fmt: on
        return list(views.values())

    def add_task(self, task: asyncio.Task[None]) -> None:
        self.__tasks.add(task)
        task.add_done_callback(self.__tasks.discard)

    def add_dynamic_items(self, *items: Type[DynamicItem[Item[Any]]]) -> None:
        for item in items:
            pattern = item.__discord_ui_compiled_template__
            self._dynamic_items[pattern] = item

    def remove_dynamic_items(self, *items: Type[DynamicItem[Item[Any]]]) -> None:
        for item in items:
            pattern = item.__discord_ui_compiled_template__
            self._dynamic_items.pop(pattern, None)

    def add_view(self, view: BaseView, message_id: Optional[int] = None) -> None:
        view._start_listening_from_store(self)
        if view.__discord_ui_modal__:
            self._modals[view.custom_id] = view  # type: ignore
            return

        dispatch_info = self._views.setdefault(message_id, {})
        is_fully_dynamic = True
        for item in view.walk_children():
            if isinstance(item, DynamicItem):
                pattern = item.__discord_ui_compiled_template__
                self._dynamic_items[pattern] = item.__class__
            elif item.is_dispatchable():
                dispatch_info[(item.type.value, item.custom_id)] = item  # type: ignore
                is_fully_dynamic = False

        view._cache_key = message_id
        if message_id is not None and not is_fully_dynamic:
            self._synced_message_views[message_id] = view

    def remove_view(self, view: View) -> None:
        if view.__discord_ui_modal__:
            self._modals.pop(view.custom_id, None)  # type: ignore
            return

        dispatch_info = self._views.get(view._cache_key)
        if dispatch_info:
            for item in view._children:
                if isinstance(item, DynamicItem):
                    pattern = item.__discord_ui_compiled_template__
                    self._dynamic_items.pop(pattern, None)
                elif item.is_dispatchable():
                    dispatch_info.pop((item.type.value, item.custom_id), None)  # type: ignore

            if len(dispatch_info) == 0:
                self._views.pop(view._cache_key, None)

        self._synced_message_views.pop(view._cache_key, None)  # type: ignore

    async def schedule_dynamic_item_call(
        self,
        component_type: int,
        factory: Type[DynamicItem[Item[Any]]],
        interaction: Interaction,
        custom_id: str,
        match: re.Match[str],
    ) -> None:
        if interaction.message is None:
            return

        view_cls = View if not interaction.message.flags.components_v2 else LayoutView
        view = view_cls.from_message(interaction.message, timeout=None)

        base_item = _utils_find(
            lambda i: i.type.value == component_type and getattr(i, 'custom_id', None) == custom_id,
            view.walk_children(),
        )

        # if the item is not found then return
        if not base_item:
            return

        try:
            item = await factory.from_custom_id(interaction, base_item, match)
        except Exception:
            _log.exception('Ignoring exception in dynamic item creation for %r', factory)
            return

        # Swap the item in the view or parent with our new dynamic item
        # Prioritize the item parent:
        parent = base_item._parent or view

        try:
            child_index = parent._children.index(base_item)  # type: ignore
        except ValueError:
<<<<<<< HEAD
            # handle cases in which the item is a section accessory
            if getattr(base_item._parent, '__discord_ui_section__', False):
                if (
                    base_item._parent.accessory.type.value == component_type  # type: ignore
                    and getattr(base_item._parent.accessory, 'custom_id', None) == custom_id  # type: ignore
                ):
                    base_item._parent.accessory = item  # type: ignore
            else:
                return
=======
            return
>>>>>>> 38c6407f
        else:
            parent._children[child_index] = item  # type: ignore

        item._view = view
        item._rendered_row = base_item._rendered_row
        item._refresh_state(interaction, interaction.data)  # type: ignore

        try:
            allow = await item.interaction_check(interaction)
        except Exception:
            allow = False

        if not allow:
            return

        try:
            await item.callback(interaction)
        except Exception:
            _log.exception('Ignoring exception in dynamic item callback for %r', item)

    def dispatch_dynamic_items(self, component_type: int, custom_id: str, interaction: Interaction) -> None:
        for pattern, item in self._dynamic_items.items():
            match = pattern.fullmatch(custom_id)
            if match is not None:
                self.add_task(
                    asyncio.create_task(
                        self.schedule_dynamic_item_call(component_type, item, interaction, custom_id, match),
                        name=f'discord-ui-dynamic-item-{item.__name__}-{custom_id}',
                    )
                )

    def dispatch_view(self, component_type: int, custom_id: str, interaction: Interaction) -> None:
        self.dispatch_dynamic_items(component_type, custom_id, interaction)
        interaction_id: Optional[int] = None
        message_id: Optional[int] = None
        # Realistically, in a component based interaction the Interaction.message will never be None
        # However, this guard is just in case Discord screws up somehow
        msg = interaction.message
        if msg is not None:
            message_id = msg.id
            if msg.interaction_metadata:
                interaction_id = msg.interaction_metadata.id

        key = (component_type, custom_id)

        # The entity_id can either be message_id, interaction_id, or None in that priority order.
        item: Optional[Item[BaseView]] = None
        if message_id is not None:
            item = self._views.get(message_id, {}).get(key)

        if item is None and interaction_id is not None:
            try:
                items = self._views.pop(interaction_id)
            except KeyError:
                item = None
            else:
                item = items.get(key)
                # If we actually got the items, then these keys should probably be moved
                # to the proper message_id instead of the interaction_id as they are now.
                # An interaction_id is only used as a temporary stop gap for
                # InteractionResponse.send_message so multiple view instances do not
                # override each other.
                # NOTE: Fix this mess if /callback endpoint ever gets proper return types
                self._views.setdefault(message_id, {}).update(items)

        if item is None:
            # Fallback to None message_id searches in case a persistent view
            # was added without an associated message_id
            item = self._views.get(None, {}).get(key)

        # If 3 lookups failed at this point then just discard it
        if item is None:
            return

        # Note, at this point the View is *not* None
        task = item.view._dispatch_item(item, interaction)  # type: ignore
        if task is not None:
            self.add_task(task)

    def dispatch_modal(
        self,
        custom_id: str,
        interaction: Interaction,
        components: List[ModalSubmitComponentInteractionDataPayload],
    ) -> None:
        modal = self._modals.get(custom_id)
        if modal is None:
            _log.debug("Modal interaction referencing unknown custom_id %s. Discarding", custom_id)
            return

        self.add_task(modal._dispatch_submit(interaction, components))

    def remove_interaction_mapping(self, interaction_id: int) -> None:
        # This is called before re-adding the view
        self._views.pop(interaction_id, None)
        self._synced_message_views.pop(interaction_id, None)

    def is_message_tracked(self, message_id: int) -> bool:
        return message_id in self._synced_message_views

    def remove_message_tracking(self, message_id: int) -> Optional[BaseView]:
        return self._synced_message_views.pop(message_id, None)

    def update_from_message(self, message_id: int, data: List[ComponentBasePayload]) -> None:
        components: List[Component] = []

        for component_data in data:
            component = _component_factory(component_data, self._state)  # type: ignore

            if component is not None:
                components.append(component)

        # pre-req: is_message_tracked == true
        view = self._synced_message_views[message_id]
        view._refresh(components)<|MERGE_RESOLUTION|>--- conflicted
+++ resolved
@@ -36,10 +36,7 @@
     Optional,
     Sequence,
     TYPE_CHECKING,
-<<<<<<< HEAD
-=======
     Set,
->>>>>>> 38c6407f
     Tuple,
     Type,
     Union,
@@ -52,10 +49,6 @@
 import sys
 import time
 import os
-<<<<<<< HEAD
-import copy
-=======
->>>>>>> 38c6407f
 
 from .item import Item, ItemCallbackType
 from .select import Select
@@ -63,9 +56,6 @@
 from ..components import (
     Component,
     ActionRow as ActionRowComponent,
-    MediaGalleryItem,
-    SelectDefaultValue,
-    UnfurledMediaItem,
     _component_factory,
     Button as ButtonComponent,
     SelectMenu as SelectComponent,
@@ -75,19 +65,10 @@
     FileComponent,
     SeparatorComponent,
     ThumbnailComponent,
-<<<<<<< HEAD
-    SelectOption,
-    Container as ContainerComponent,
-)
-from ..utils import get as _utils_get, _get_as_snowflake, find as _utils_find
-from ..enums import SeparatorSpacing, TextStyle, try_enum, ButtonStyle
-from ..emoji import PartialEmoji
-=======
     Container as ContainerComponent,
     LabelComponent,
 )
 from ..utils import get as _utils_get, find as _utils_find
->>>>>>> 38c6407f
 
 # fmt: off
 __all__ = (
@@ -108,11 +89,7 @@
     from ..state import ConnectionState
     from .modal import Modal
 
-<<<<<<< HEAD
-    ItemLike = Union[ItemCallbackType[Any], Item[Any]]
-=======
     ItemLike = Union[ItemCallbackType[Any, Any], Item[Any]]
->>>>>>> 38c6407f
 
 
 _log = logging.getLogger(__name__)
@@ -154,7 +131,6 @@
         item = TextDisplay.from_component(component)
     elif isinstance(component, MediaGalleryComponent):
         from .media_gallery import MediaGallery
-<<<<<<< HEAD
 
         item = MediaGallery.from_component(component)
     elif isinstance(component, FileComponent):
@@ -164,17 +140,6 @@
     elif isinstance(component, SeparatorComponent):
         from .separator import Separator
 
-=======
-
-        item = MediaGallery.from_component(component)
-    elif isinstance(component, FileComponent):
-        from .file import File
-
-        item = File.from_component(component)
-    elif isinstance(component, SeparatorComponent):
-        from .separator import Separator
-
->>>>>>> 38c6407f
         item = Separator.from_component(component)
     elif isinstance(component, ThumbnailComponent):
         from .thumbnail import Thumbnail
@@ -184,149 +149,12 @@
         from .container import Container
 
         item = Container.from_component(component)
-<<<<<<< HEAD
-    else:
-        item = Item.from_component(component)
-
-    item._parent = parent
-    return item
-
-
-def _component_data_to_item(data: ComponentPayload, parent: Optional[Item] = None) -> Item:
-    if data['type'] == 1:
-        from .action_row import ActionRow
-
-        item = ActionRow(
-            *(_component_data_to_item(c) for c in data['components']),
-            id=data.get('id'),
-        )
-    elif data['type'] == 2:
-        from .button import Button
-
-        emoji = data.get('emoji')
-
-        item = Button(
-            style=try_enum(ButtonStyle, data['style']),
-            custom_id=data.get('custom_id'),
-            url=data.get('url'),
-            disabled=data.get('disabled', False),
-            emoji=PartialEmoji.from_dict(emoji) if emoji else None,
-            label=data.get('label'),
-            sku_id=_get_as_snowflake(data, 'sku_id'),
-        )
-    elif data['type'] == 3:
-        from .select import Select
-
-        item = Select(
-            custom_id=data['custom_id'],
-            placeholder=data.get('placeholder'),
-            min_values=data.get('min_values', 1),
-            max_values=data.get('max_values', 1),
-            disabled=data.get('disabled', False),
-            id=data.get('id'),
-            options=[SelectOption.from_dict(o) for o in data.get('options', [])],
-        )
-    elif data['type'] == 4:
-        from .text_input import TextInput
-
-        item = TextInput(
-            label=data['label'],
-            style=try_enum(TextStyle, data['style']),
-            custom_id=data['custom_id'],
-            placeholder=data.get('placeholder'),
-            default=data.get('value'),
-            required=data.get('required', True),
-            min_length=data.get('min_length'),
-            max_length=data.get('max_length'),
-            id=data.get('id'),
-        )
-    elif data['type'] in (5, 6, 7, 8):
-        from .select import (
-            UserSelect,
-            RoleSelect,
-            MentionableSelect,
-            ChannelSelect,
-        )
-
-        cls_map: Dict[int, Type[Union[UserSelect, RoleSelect, MentionableSelect, ChannelSelect]]] = {
-            5: UserSelect,
-            6: RoleSelect,
-            7: MentionableSelect,
-            8: ChannelSelect,
-        }
-
-        item = cls_map[data['type']](
-            custom_id=data['custom_id'],  # type: ignore # will always be present in this point
-            placeholder=data.get('placeholder'),
-            min_values=data.get('min_values', 1),
-            max_values=data.get('max_values', 1),
-            disabled=data.get('disabled', False),
-            default_values=[SelectDefaultValue.from_dict(v) for v in data.get('default_values', [])],
-            id=data.get('id'),
-        )
-    elif data['type'] == 9:
-        from .section import Section
-
-        item = Section(
-            *(_component_data_to_item(c) for c in data['components']),
-            accessory=_component_data_to_item(data['accessory']),
-            id=data.get('id'),
-        )
-    elif data['type'] == 10:
-        from .text_display import TextDisplay
-
-        item = TextDisplay(data['content'], id=data.get('id'))
-    elif data['type'] == 11:
-        from .thumbnail import Thumbnail
-
-        item = Thumbnail(
-            UnfurledMediaItem._from_data(data['media'], None),
-            description=data.get('description'),
-            spoiler=data.get('spoiler', False),
-            id=data.get('id'),
-        )
-    elif data['type'] == 12:
-        from .media_gallery import MediaGallery
-
-        item = MediaGallery(
-            *(MediaGalleryItem._from_data(m, None) for m in data['items']),
-            id=data.get('id'),
-        )
-    elif data['type'] == 13:
-        from .file import File
-
-        item = File(
-            UnfurledMediaItem._from_data(data['file'], None),
-            spoiler=data.get('spoiler', False),
-            id=data.get('id'),
-        )
-    elif data['type'] == 14:
-        from .separator import Separator
-
-        item = Separator(
-            visible=data.get('divider', True),
-            spacing=try_enum(SeparatorSpacing, data.get('spacing', 1)),
-            id=data.get('id'),
-        )
-    elif data['type'] == 17:
-        from .container import Container
-
-        item = Container(
-            *(_component_data_to_item(c) for c in data['components']),
-            accent_colour=data.get('accent_color'),
-            spoiler=data.get('spoiler', False),
-            id=data.get('type'),
-        )
-    else:
-        raise ValueError(f'invalid item with type {data["type"]} provided')
-=======
     elif isinstance(component, LabelComponent):
         from .label import Label
 
         item = Label.from_component(component)
     else:
         item = Item.from_component(component)
->>>>>>> 38c6407f
 
     item._parent = parent
     return item
@@ -379,13 +207,8 @@
 class _ViewCallback:
     __slots__ = ('view', 'callback', 'item')
 
-<<<<<<< HEAD
-    def __init__(self, callback: ItemCallbackType[Any], view: BaseView, item: Item[BaseView]) -> None:
-        self.callback: ItemCallbackType[Any] = callback
-=======
     def __init__(self, callback: ItemCallbackType[Any, Any], view: BaseView, item: Item[BaseView]) -> None:
         self.callback: ItemCallbackType[Any, Any] = callback
->>>>>>> 38c6407f
         self.view: BaseView = view
         self.item: Item[BaseView] = item
 
@@ -407,15 +230,9 @@
         self.__timeout_expiry: Optional[float] = None
         self.__timeout_task: Optional[asyncio.Task[None]] = None
         self.__stopped: asyncio.Future[bool] = asyncio.get_running_loop().create_future()
-<<<<<<< HEAD
-        self._total_children: int = sum(1 for _ in self.walk_children())
-
-    def _is_v2(self) -> bool:
-=======
         self._total_children: int = len(tuple(self.walk_children()))
 
     def _is_layout(self) -> bool:
->>>>>>> 38c6407f
         return False
 
     def __repr__(self) -> str:
@@ -427,23 +244,12 @@
 
         for name, raw in self.__view_children_items__.items():
             if isinstance(raw, Item):
-<<<<<<< HEAD
-                item = copy.deepcopy(raw)
-                setattr(self, name, item)
-                item._view = self
-                parent = getattr(item, '__discord_ui_parent__', None)
-                if parent and parent._view is None:
-                    parent._view = self
-                if getattr(item, '__discord_ui_update_view__', False):
-                    item._update_children_view(self)  # type: ignore
-=======
                 item = raw.copy()
                 setattr(self, name, item)
                 item._update_view(self)
                 parent = getattr(item, '__discord_ui_parent__', None)
                 if parent and parent._view is None:
                     parent._view = self
->>>>>>> 38c6407f
                 children.append(item)
                 parents[raw] = item
             else:
@@ -519,11 +325,7 @@
         return self._children.copy()
 
     @classmethod
-<<<<<<< HEAD
-    def from_message(cls, message: Message, /, *, timeout: Optional[float] = 180.0) -> Any:
-=======
     def from_message(cls, message: Message, /, *, timeout: Optional[float] = 180.0) -> Union[View, LayoutView]:
->>>>>>> 38c6407f
         """Converts a message's components into a :class:`View`.
 
         The :attr:`.Message.components` of a message are read-only
@@ -531,20 +333,9 @@
         In order to modify and edit message components they must be
         converted into a :class:`View` or :class:`LayoutView` first.
 
-<<<<<<< HEAD
-        If the message has any v2 component, then you must use
-        :class:`LayoutView` in order for them to be converted into
-        their respective items.
-
-        This method should be called on the respective class (or subclass), so
-        if you want to convert v2 items, you should call :meth:`LayoutView.from_message`,
-        or the same method from any subclass of it; and not :meth:`View.from_message`, or the
-        same method from any subclass of it.
-=======
         If the message has any v2 components, then you must use
         :class:`LayoutView` in order for them to be converted into
         their respective items. :class:`View` does not support v2 components.
->>>>>>> 38c6407f
 
         Parameters
         -----------
@@ -559,14 +350,6 @@
             The converted view. This will always return one of :class:`View` or
             :class:`LayoutView`, and not one of its subclasses.
         """
-<<<<<<< HEAD
-        cls = cls._to_minimal_cls()
-        view = cls(timeout=timeout)
-        row = 0
-
-        for component in message.components:
-            if not view._is_v2() and isinstance(component, ActionRowComponent):
-=======
 
         if issubclass(cls, View):
             view_cls = View
@@ -580,18 +363,13 @@
 
         for component in message.components:
             if not view._is_layout() and isinstance(component, ActionRowComponent):
->>>>>>> 38c6407f
                 for child in component.children:
                     item = _component_to_item(child)
                     item.row = row
                     # this error should never be raised, because ActionRows can only
                     # contain items that View accepts, but check anyways
                     if item._is_v2():
-<<<<<<< HEAD
-                        raise RuntimeError(f'{item.__class__.__name__} cannot be added to {view.__class__.__name__}')
-=======
                         raise ValueError(f'{item.__class__.__name__} cannot be added to {view.__class__.__name__}')
->>>>>>> 38c6407f
                     view.add_item(item)
                     row += 1
                 continue
@@ -599,13 +377,8 @@
             item = _component_to_item(component)
             item.row = row
 
-<<<<<<< HEAD
-            if item._is_v2() and not view._is_v2():
-                raise RuntimeError(f'{item.__class__.__name__} cannot be added to {view.__class__.__name__}')
-=======
             if item._is_v2() and not view._is_layout():
                 raise ValueError(f'{item.__class__.__name__} cannot be added to {view.__class__.__name__}')
->>>>>>> 38c6407f
 
             view.add_item(item)
             row += 1
@@ -635,20 +408,6 @@
 
         if not isinstance(item, Item):
             raise TypeError(f'expected Item not {item.__class__.__name__}')
-<<<<<<< HEAD
-        if item._is_v2() and not self._is_v2():
-            raise ValueError('v2 items cannot be added to this view')
-
-        item._view = self
-        added = 1
-
-        if getattr(item, '__discord_ui_update_view__', False):
-            item._update_children_view(self)  # type: ignore
-            added += len(tuple(item.walk_children()))  # type: ignore
-
-        if self._is_v2() and self._total_children + added > 40:
-            raise ValueError('maximum number of children exceeded')
-=======
 
         if item._is_v2() and not self._is_layout():
             raise ValueError('v2 items cannot be added to this view')
@@ -662,7 +421,6 @@
         if self._is_layout() and self._total_children + added > 40:
             raise ValueError('maximum number of children exceeded')
 
->>>>>>> 38c6407f
         self._total_children += added
         self._children.append(item)
         return self
@@ -685,11 +443,7 @@
             pass
         else:
             removed = 1
-<<<<<<< HEAD
-            if getattr(item, '__discord_ui_update_view__', False):
-=======
             if item._has_children():
->>>>>>> 38c6407f
                 removed += len(tuple(item.walk_children()))  # type: ignore
 
             if self._total_children - removed < 0:
@@ -709,11 +463,7 @@
         self._total_children = 0
         return self
 
-<<<<<<< HEAD
-    def get_item(self, id: int, /) -> Optional[Item[Self]]:
-=======
     def find_item(self, id: int, /) -> Optional[Item[Self]]:
->>>>>>> 38c6407f
         """Gets an item with :attr:`Item.id` set as ``id``, or ``None`` if
         not found.
 
@@ -903,11 +653,7 @@
 
     def walk_children(self) -> Generator[Item[Any], None, None]:
         """An iterator that recursively walks through all the children of this view
-<<<<<<< HEAD
-        and it's children, if applicable.
-=======
         and its children, if applicable.
->>>>>>> 38c6407f
 
         Yields
         ------
@@ -918,61 +664,9 @@
         for child in self.children:
             yield child
 
-<<<<<<< HEAD
-            if getattr(child, '__discord_ui_update_view__', False):
-                # if it has this attribute then it can contain children
-                yield from child.walk_children()  # type: ignore
-
-    @classmethod
-    def _to_minimal_cls(cls) -> Type[Union[View, LayoutView]]:
-        if issubclass(cls, View):
-            return View
-        elif issubclass(cls, LayoutView):
-            return LayoutView
-        raise RuntimeError
-
-    @classmethod
-    def from_dict(cls, data: List[ComponentPayload], *, timeout: Optional[float] = 180.0) -> Any:
-        r"""Converts a :class:`list` of :class:`dict`\s to a :class:`View` or :class:`LayoutView`,
-        provided as in the format that Discord expects it to be in.
-
-        You can find out about this format in the :ddocs:`official Discord documentation <components/reference#anatomy-of-a-component>`.
-
-        This method should be called on the respective class (or subclass), so if you
-        want to convert v2 items, you should call :meth:`LayoutView.from_dict`, or the same
-        method from any subclass of it; and not :meth:`View.from_message`, or the same
-        method from any subclass of it.
-
-        Parameters
-        ----------
-        data: List[:class:`dict`]
-            The array of dictionaries to convert into a LayoutView
-        timeout: Optional[:class:`float`]
-            The timeout of the converted view.
-
-        Returns
-        -------
-        Union[:class:`View`, :class:`LayoutView`]
-            The converted view. This will always return one of :class:`View` or
-            :class:`LayoutView`, and not one of its subclasses.
-        """
-        cls = cls._to_minimal_cls()
-        self = cls(timeout=timeout)
-
-        for raw in data:
-            item = _component_data_to_item(raw)
-
-            if item._is_v2() and not self._is_v2():
-                continue
-
-            self.add_item(item)
-        return self
-
-=======
             if child._has_children():
                 yield from child.walk_children()  # type: ignore
 
->>>>>>> 38c6407f
 
 class View(BaseView):
     """Represents a UI view.
@@ -1009,11 +703,7 @@
                 if hasattr(member, '__discord_ui_model_type__'):
                     children[name] = member
                 elif isinstance(member, Item) and member._is_v2():
-<<<<<<< HEAD
-                    raise RuntimeError(f'{name} cannot be added to this View')
-=======
                     raise ValueError(f'{name} cannot be added to this View')
->>>>>>> 38c6407f
 
         if len(children) > 25:
             raise TypeError('View cannot have more than 25 children')
@@ -1024,13 +714,6 @@
         super().__init__(timeout=timeout)
         self.__weights = _ViewWeights(self._children)
 
-<<<<<<< HEAD
-    @property
-    def width(self):
-        return 5
-
-=======
->>>>>>> 38c6407f
     def to_components(self) -> List[Dict[str, Any]]:
         def key(item: Item) -> int:
             return item._rendered_row or 0
@@ -1096,11 +779,6 @@
         If ``None`` then there is no timeout.
     """
 
-<<<<<<< HEAD
-    __discord_ui_layout_view__: ClassVar[bool] = True
-
-=======
->>>>>>> 38c6407f
     if TYPE_CHECKING:
 
         @classmethod
@@ -1121,21 +799,14 @@
         super().__init_subclass__()
 
         children: Dict[str, ItemLike] = {}
-<<<<<<< HEAD
-        callback_children: Dict[str, ItemCallbackType[Any]] = {}
-=======
         callback_children: Dict[str, ItemCallbackType[Any, Any]] = {}
->>>>>>> 38c6407f
 
         for base in reversed(cls.__mro__):
             for name, member in base.__dict__.items():
                 if isinstance(member, Item):
-<<<<<<< HEAD
-=======
                     if member._parent is not None:
                         continue
 
->>>>>>> 38c6407f
                     member._rendered_row = member._row
                     children[name] = member
                 elif hasattr(member, '__discord_ui_model_type__') and getattr(member, '__discord_ui_parent__', None):
@@ -1144,31 +815,12 @@
         children.update(callback_children)
         cls.__view_children_items__ = children
 
-<<<<<<< HEAD
-    def _is_v2(self) -> bool:
-=======
     def _is_layout(self) -> bool:
->>>>>>> 38c6407f
         return True
 
     def to_components(self):
         components: List[Dict[str, Any]] = []
-<<<<<<< HEAD
-
-        # sorted by row, which in LayoutView indicates the position of the component in the
-        # payload instead of in which ActionRow it should be placed on.
-
-        def key(item: Item) -> int:
-            if item._rendered_row is not None:
-                return item._rendered_row
-            if item._row is not None:
-                return item._row
-            return sys.maxsize
-
-        for i in sorted(self._children, key=key):
-=======
         for i in self._children:
->>>>>>> 38c6407f
             components.append(i.to_component_dict())
 
         return components
@@ -1294,19 +946,7 @@
         try:
             child_index = parent._children.index(base_item)  # type: ignore
         except ValueError:
-<<<<<<< HEAD
-            # handle cases in which the item is a section accessory
-            if getattr(base_item._parent, '__discord_ui_section__', False):
-                if (
-                    base_item._parent.accessory.type.value == component_type  # type: ignore
-                    and getattr(base_item._parent.accessory, 'custom_id', None) == custom_id  # type: ignore
-                ):
-                    base_item._parent.accessory = item  # type: ignore
-            else:
-                return
-=======
             return
->>>>>>> 38c6407f
         else:
             parent._children[child_index] = item  # type: ignore
 
