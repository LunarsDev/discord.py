--- conflicted
+++ resolved
@@ -21,6 +21,7 @@
 FROM, OUT OF OR IN CONNECTION WITH THE SOFTWARE OR THE USE OR OTHER
 DEALINGS IN THE SOFTWARE.
 """
+
 from __future__ import annotations
 
 import array
@@ -41,7 +42,6 @@
     Iterator,
     List,
     Literal,
-    Mapping,
     NamedTuple,
     Optional,
     Protocol,
@@ -68,13 +68,12 @@
 import os
 import sys
 import types
+import typing
 import warnings
 import logging
+import zlib
 
 import yarl
-
-if TYPE_CHECKING:
-    from .user import _UserTag
 
 try:
     import orjson  # type: ignore
@@ -83,6 +82,12 @@
 else:
     HAS_ORJSON = True
 
+try:
+    import zstandard  # type: ignore
+except ImportError:
+    _HAS_ZSTD = False
+else:
+    _HAS_ZSTD = True
 
 __all__ = (
     'oauth_url',
@@ -100,11 +105,10 @@
     'format_dt',
     'MISSING',
     'setup_logging',
-    'user_has_nitro',
 )
 
 DISCORD_EPOCH = 1420070400000
-DEFAULT_FILE_SIZE_LIMIT_BYTES = 26214400
+DEFAULT_FILE_SIZE_LIMIT_BYTES = 10485760
 
 
 class _MissingSentinel:
@@ -151,15 +155,10 @@
     from .invite import Invite
     from .template import Template
 
-<<<<<<< HEAD
-    class _RequestLike(Protocol):
-        headers: Mapping[str, Any]
-=======
     class _DecompressionContext(Protocol):
         COMPRESSION_TYPE: str
 
         def decompress(self, data: bytes, /) -> str | None: ...
->>>>>>> 9dbf13c2
 
     P = ParamSpec('P')
 
@@ -305,7 +304,7 @@
             else:
                 fmt = '{0.__name__} is deprecated.'
 
-            warnings.warn(fmt.format(func, instead), stacklevel=3, category=DeprecationWarning)
+            warnings.warn(fmt.format(func, instead), stacklevel=2, category=DeprecationWarning)
             warnings.simplefilter('default', DeprecationWarning)  # reset filter
             return func(*args, **kwargs)
 
@@ -320,7 +319,7 @@
     permissions: Permissions = MISSING,
     guild: Snowflake = MISSING,
     redirect_uri: str = MISSING,
-    scopes: Iterable[str] = MISSING,
+    scopes: Optional[Iterable[str]] = MISSING,
     disable_guild_select: bool = False,
     state: str = MISSING,
 ) -> str:
@@ -362,7 +361,8 @@
         The OAuth2 URL for inviting the bot into guilds.
     """
     url = f'https://discord.com/oauth2/authorize?client_id={client_id}'
-    url += '&scope=' + '+'.join(scopes or ('bot', 'applications.commands'))
+    if scopes is not None:
+        url += '&scope=' + '+'.join(scopes or ('bot', 'applications.commands'))
     if permissions is not MISSING:
         url += f'&permissions={permissions.value}'
     if guild is not MISSING:
@@ -622,9 +622,19 @@
         raise ValueError('Unsupported image type given')
 
 
-def _bytes_to_base64_data(data: bytes) -> str:
+def _get_mime_type_for_audio(data: bytes):
+    if data.startswith(b'\x49\x44\x33') or data.startswith(b'\xff\xfb'):
+        return 'audio/mpeg'
+    else:
+        raise ValueError('Unsupported audio type given')
+
+
+def _bytes_to_base64_data(data: bytes, *, audio: bool = False) -> str:
     fmt = 'data:{mime};base64,{data}'
-    mime = _get_mime_type_for_image(data)
+    if audio:
+        mime = _get_mime_type_for_audio(data)
+    else:
+        mime = _get_mime_type_for_image(data)
     b64 = b64encode(data).decode('ascii')
     return fmt.format(mime=mime, data=b64)
 
@@ -692,13 +702,13 @@
     if _isawaitable(value):
         return await value
     else:
-        return value  # type: ignore
+        return value
 
 
 async def async_all(
     gen: Iterable[Union[T, Awaitable[T]]],
     *,
-    check: Callable[[Union[T, Awaitable[T]]], TypeGuard[Awaitable[T]]] = _isawaitable,
+    check: Callable[[Union[T, Awaitable[T]]], TypeGuard[Awaitable[T]]] = _isawaitable,  # type: ignore
 ) -> bool:
     for elem in gen:
         if check(elem):
@@ -721,7 +731,7 @@
 def get_slots(cls: Type[Any]) -> Iterator[str]:
     for mro in reversed(cls.__mro__):
         try:
-            yield from mro.__slots__  # type: ignore
+            yield from mro.__slots__
         except AttributeError:
             continue
 
@@ -844,6 +854,12 @@
     invite: Union[:class:`~discord.Invite`, :class:`str`]
         The invite.
 
+    Raises
+    -------
+    ValueError
+        The invite is not a valid Discord invite, e.g. is not a URL
+        or does not contain alphanumeric characters.
+
     Returns
     --------
     :class:`.ResolvedInvite`
@@ -863,7 +879,12 @@
             event_id = url.query.get('event')
 
             return ResolvedInvite(code, int(event_id) if event_id else None)
-    return ResolvedInvite(invite, None)
+
+        allowed_characters = r'[a-zA-Z0-9\-_]+'
+        if not re.fullmatch(allowed_characters, invite):
+            raise ValueError('Invite contains characters that are not allowed')
+
+        return ResolvedInvite(invite, None)
 
 
 def resolve_template(code: Union[Template, str]) -> str:
@@ -1075,6 +1096,7 @@
 
 
 PY_310 = sys.version_info >= (3, 10)
+PY_312 = sys.version_info >= (3, 12)
 
 
 def flatten_literal_params(parameters: Iterable[Any]) -> Tuple[Any, ...]:
@@ -1082,7 +1104,7 @@
     literal_cls = type(Literal[0])
     for p in parameters:
         if isinstance(p, literal_cls):
-            params.extend(p.__args__)
+            params.extend(p.__args__)  # type: ignore
         else:
             params.append(p)
     return tuple(params)
@@ -1112,6 +1134,16 @@
         evaluated = evaluate_annotation(eval(tp, globals, locals), globals, locals, cache)
         cache[tp] = evaluated
         return evaluated
+
+    if PY_312 and getattr(tp.__repr__, '__objclass__', None) is typing.TypeAliasType:  # type: ignore
+        temp_locals = dict(**locals, **{t.__name__: t for t in tp.__type_params__})
+        annotation = evaluate_annotation(tp.__value__, globals, temp_locals, cache.copy())
+        if hasattr(tp, '__args__'):
+            annotation = annotation[tp.__args__]
+        return annotation
+
+    if hasattr(tp, '__supertype__'):
+        return evaluate_annotation(tp.__supertype__, globals, locals, cache)
 
     if hasattr(tp, '__metadata__'):
         # Annotated[X, Y] can access Y via __metadata__
@@ -1389,27 +1421,65 @@
 
     return delimiter.join(seq[:-1]) + f' {final} {seq[-1]}'
 
-def user_has_nitro(user: _UserTag, /) -> bool:
-    from .user import User
-    from .member import Member
-    from .enums import ActivityType, PremiumType
-    from .partial_emoji import PartialEmoji
-    from .activity import CustomActivity
-
-    if not isinstance(user, (User, Member)):
-        raise TypeError('user argument must be a User or Member')
-
-    if user.premium_type not in (PremiumType.keyerror, PremiumType.none):
-        return True
-
-    def custom_status_check(member: Member, /) -> bool:
-        ca: CustomActivity = find(lambda activity: activity.type is ActivityType.custom, member.activities)  # type: ignore
-        if ca is None:
-            return False
-
-<<<<<<< HEAD
-        return isinstance(ca.emoji, PartialEmoji) and ca.emoji.is_custom_emoji()
-=======
+
+if _HAS_ZSTD:
+
+    class _ZstdDecompressionContext:
+        __slots__ = ('context',)
+
+        COMPRESSION_TYPE: str = 'zstd-stream'
+
+        def __init__(self) -> None:
+            decompressor = zstandard.ZstdDecompressor()
+            self.context = decompressor.decompressobj()
+
+        def decompress(self, data: bytes, /) -> str | None:
+            # Each WS message is a complete gateway message
+            return self.context.decompress(data).decode('utf-8')
+
+    _ActiveDecompressionContext: Type[_DecompressionContext] = _ZstdDecompressionContext
+else:
+
+    class _ZlibDecompressionContext:
+        __slots__ = ('context', 'buffer')
+
+        COMPRESSION_TYPE: str = 'zlib-stream'
+
+        def __init__(self) -> None:
+            self.buffer: bytearray = bytearray()
+            self.context = zlib.decompressobj()
+
+        def decompress(self, data: bytes, /) -> str | None:
+            self.buffer.extend(data)
+
+            # Check whether ending is Z_SYNC_FLUSH
+            if len(data) < 4 or data[-4:] != b'\x00\x00\xff\xff':
+                return
+
+            msg = self.context.decompress(self.buffer)
+            self.buffer = bytearray()
+
+            return msg.decode('utf-8')
+
+    _ActiveDecompressionContext: Type[_DecompressionContext] = _ZlibDecompressionContext
+
+
+def _format_call_duration(duration: datetime.timedelta) -> str:
+    seconds = duration.total_seconds()
+
+    minutes_s = 60
+    hours_s = minutes_s * 60
+    days_s = hours_s * 24
+    # Discord uses approx. 1/12 of 365.25 days (avg. days per year)
+    months_s = days_s * 30.4375
+    years_s = months_s * 12
+
+    threshold_s = 45
+    threshold_m = 45
+    threshold_h = 21.5
+    threshold_d = 25.5
+    threshold_M = 10.5
+
     if seconds < threshold_s:
         formatted = 'a few seconds'
     elif seconds < (threshold_m * minutes_s):
@@ -1442,28 +1512,13 @@
             formatted = 'a year'
         else:
             formatted = f'{years} years'
->>>>>>> 9dbf13c2
-
-    def user_checks(user: Union[Member, User], /) -> bool:
-        return any(
-            check not in (False, None)
-            for check in (
-                user.banner,
-                user.avatar_decoration,
-                user.avatar.is_animated() if user.avatar else None,
-            )
-        )
-
-    def member_checks(member: Member, /) -> bool:
-        return any(
-            check not in (False, None)
-            for check in (
-                member.premium_since,
-                custom_status_check(member),
-            )
-        )
-
-    if isinstance(user, User):
-        return user_checks(user)
-
-    return user_checks(user) or member_checks(user)+
+    return formatted
+
+
+class _RawReprMixin:
+    __slots__: Tuple[str, ...] = ()
+
+    def __repr__(self) -> str:
+        value = ' '.join(f'{attr}={getattr(self, attr)!r}' for attr in self.__slots__)
+        return f'<{self.__class__.__name__} {value}>'