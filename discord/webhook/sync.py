"""
The MIT License (MIT)

Copyright (c) 2015-present Rapptz

Permission is hereby granted, free of charge, to any person obtaining a
copy of this software and associated documentation files (the "Software"),
to deal in the Software without restriction, including without limitation
the rights to use, copy, modify, merge, publish, distribute, sublicense,
and/or sell copies of the Software, and to permit persons to whom the
Software is furnished to do so, subject to the following conditions:

The above copyright notice and this permission notice shall be included in
all copies or substantial portions of the Software.

THE SOFTWARE IS PROVIDED "AS IS", WITHOUT WARRANTY OF ANY KIND, EXPRESS
OR IMPLIED, INCLUDING BUT NOT LIMITED TO THE WARRANTIES OF MERCHANTABILITY,
FITNESS FOR A PARTICULAR PURPOSE AND NONINFRINGEMENT. IN NO EVENT SHALL THE
AUTHORS OR COPYRIGHT HOLDERS BE LIABLE FOR ANY CLAIM, DAMAGES OR OTHER
LIABILITY, WHETHER IN AN ACTION OF CONTRACT, TORT OR OTHERWISE, ARISING
FROM, OUT OF OR IN CONNECTION WITH THE SOFTWARE OR THE USE OR OTHER
DEALINGS IN THE SOFTWARE.
"""

# If you're wondering why this is essentially copy pasted from the async_.py
# file, then it's due to needing two separate types to make the typing shenanigans
# a bit easier to write. It's an unfortunate design. Originally, these types were
# merged and an adapter was used to differentiate between the async and sync versions.
# However, this proved to be difficult to provide typings for, so here we are.

from __future__ import annotations

import threading
import logging
import json
import time
import re

from urllib.parse import quote as urlquote
from typing import Any, Dict, List, Literal, Optional, TYPE_CHECKING, Sequence, Tuple, Union, TypeVar, Type, overload
import weakref

from .. import utils
from ..errors import HTTPException, Forbidden, NotFound, DiscordServerError
from ..message import Message, MessageFlags
from ..http import Route, handle_message_parameters
from ..channel import PartialMessageable, ForumTag

from .async_ import BaseWebhook, _WebhookState

__all__ = (
    'SyncWebhook',
    'SyncWebhookMessage',
)

_log = logging.getLogger(__name__)

if TYPE_CHECKING:
    from typing_extensions import Self
    from types import TracebackType

    from ..file import File
    from ..embeds import Embed
    from ..poll import Poll
    from ..mentions import AllowedMentions
    from ..message import Attachment
    from ..abc import Snowflake
    from ..state import ConnectionState
    from ..ui.view import BaseView, View, LayoutView
    from ..types.webhook import (
        Webhook as WebhookPayload,
    )
    from ..types.message import (
        Message as MessagePayload,
    )
    from ..types.snowflake import SnowflakeList

    BE = TypeVar('BE', bound=BaseException)

    try:
        from requests import Session, Response
    except ModuleNotFoundError:
        pass

MISSING: Any = utils.MISSING


class DeferredLock:
    def __init__(self, lock: threading.Lock) -> None:
        self.lock: threading.Lock = lock
        self.delta: Optional[float] = None

    def __enter__(self) -> Self:
        self.lock.acquire()
        return self

    def delay_by(self, delta: float) -> None:
        self.delta = delta

    def __exit__(
        self,
        exc_type: Optional[Type[BE]],
        exc: Optional[BE],
        traceback: Optional[TracebackType],
    ) -> None:
        if self.delta:
            time.sleep(self.delta)
        self.lock.release()


class WebhookAdapter:
    def __init__(self):
        self._locks: weakref.WeakValueDictionary[Any, threading.Lock] = weakref.WeakValueDictionary()

    def request(
        self,
        route: Route,
        session: Session,
        *,
        payload: Optional[Dict[str, Any]] = None,
        multipart: Optional[List[Dict[str, Any]]] = None,
        files: Optional[Sequence[File]] = None,
        reason: Optional[str] = None,
        auth_token: Optional[str] = None,
        params: Optional[Dict[str, Any]] = None,
    ) -> Any:
        headers: Dict[str, str] = {}
        files = files or []
        to_send: Optional[Union[str, bytes, Dict[str, Any]]] = None
        bucket = (route.webhook_id, route.webhook_token)

        try:
            lock = self._locks[bucket]
        except KeyError:
            self._locks[bucket] = lock = threading.Lock()

        if payload is not None:
            headers['Content-Type'] = 'application/json; charset=utf-8'
            to_send = utils._to_json(payload).encode('utf-8')

        if auth_token is not None:
            headers['Authorization'] = f'Bot {auth_token}'

        if reason is not None:
            headers['X-Audit-Log-Reason'] = urlquote(reason, safe='/ ')

        response: Optional[Response] = None
        data: Optional[Union[Dict[str, Any], str]] = None
        file_data: Optional[Dict[str, Any]] = None
        method = route.method
        url = route.url
        webhook_id = route.webhook_id

        with DeferredLock(lock) as lock:
            for attempt in range(5):
                for file in files:
                    file.reset(seek=attempt)

                if multipart:
                    file_data = {}
                    for p in multipart:
                        name = p['name']
                        if name == 'payload_json':
                            to_send = {'payload_json': p['value']}
                        else:
                            file_data[name] = (p['filename'], p['value'], p['content_type'])

                try:
                    with session.request(
                        method, url, data=to_send, files=file_data, headers=headers, params=params
                    ) as response:
                        _log.debug(
                            'Webhook ID %s with %s %s has returned status code %s',
                            webhook_id,
                            method,
                            url,
                            response.status_code,
                        )
                        response.encoding = 'utf-8'
                        # Compatibility with aiohttp
                        response.status = response.status_code  # type: ignore

                        data = response.text or None
                        try:
                            if data and response.headers['Content-Type'] == 'application/json':
                                data = json.loads(data)
                        except KeyError:
                            pass

                        remaining = response.headers.get('X-Ratelimit-Remaining')
                        if remaining == '0' and response.status_code != 429:
                            delta = utils._parse_ratelimit_header(response)
                            _log.debug(
                                'Webhook ID %s has exhausted its rate limit bucket (retry: %s).',
                                webhook_id,
                                delta,
                            )
                            lock.delay_by(delta)

                        if 300 > response.status_code >= 200:
                            return data

                        if response.status_code == 429:
                            if not response.headers.get('Via'):
                                raise HTTPException(response, data)
                            fmt = 'Webhook ID %s is rate limited. Retrying in %.2f seconds.'

                            retry_after: float = data['retry_after']  # type: ignore
                            _log.warning(fmt, webhook_id, retry_after)
                            time.sleep(retry_after)
                            continue

                        if response.status_code >= 500:
                            time.sleep(1 + attempt * 2)
                            continue

                        if response.status_code == 403:
                            raise Forbidden(response, data)
                        elif response.status_code == 404:
                            raise NotFound(response, data)
                        else:
                            raise HTTPException(response, data)

                except OSError as e:
                    if attempt < 4 and e.errno in (54, 10054):
                        time.sleep(1 + attempt * 2)
                        continue
                    raise

            if response:
                if response.status_code >= 500:
                    raise DiscordServerError(response, data)
                raise HTTPException(response, data)

            raise RuntimeError('Unreachable code in HTTP handling.')

    def delete_webhook(
        self,
        webhook_id: int,
        *,
        token: Optional[str] = None,
        session: Session,
        reason: Optional[str] = None,
    ) -> None:
        route = Route('DELETE', '/webhooks/{webhook_id}', webhook_id=webhook_id)
        return self.request(route, session, reason=reason, auth_token=token)

    def delete_webhook_with_token(
        self,
        webhook_id: int,
        token: str,
        *,
        session: Session,
        reason: Optional[str] = None,
    ) -> None:
        route = Route('DELETE', '/webhooks/{webhook_id}/{webhook_token}', webhook_id=webhook_id, webhook_token=token)
        return self.request(route, session, reason=reason)

    def edit_webhook(
        self,
        webhook_id: int,
        token: str,
        payload: Dict[str, Any],
        *,
        session: Session,
        reason: Optional[str] = None,
    ) -> WebhookPayload:
        route = Route('PATCH', '/webhooks/{webhook_id}', webhook_id=webhook_id)
        return self.request(route, session, reason=reason, payload=payload, auth_token=token)

    def edit_webhook_with_token(
        self,
        webhook_id: int,
        token: str,
        payload: Dict[str, Any],
        *,
        session: Session,
        reason: Optional[str] = None,
    ) -> WebhookPayload:
        route = Route('PATCH', '/webhooks/{webhook_id}/{webhook_token}', webhook_id=webhook_id, webhook_token=token)
        return self.request(route, session, reason=reason, payload=payload)

    def execute_webhook(
        self,
        webhook_id: int,
        token: str,
        *,
        session: Session,
        payload: Optional[Dict[str, Any]] = None,
        multipart: Optional[List[Dict[str, Any]]] = None,
        files: Optional[Sequence[File]] = None,
        thread_id: Optional[int] = None,
        wait: bool = False,
        with_components: bool = False,
    ) -> MessagePayload:
        params = {'wait': int(wait), 'with_components': int(with_components)}
        if thread_id:
            params['thread_id'] = thread_id
        route = Route('POST', '/webhooks/{webhook_id}/{webhook_token}', webhook_id=webhook_id, webhook_token=token)
        return self.request(route, session, payload=payload, multipart=multipart, files=files, params=params)

    def get_webhook_message(
        self,
        webhook_id: int,
        token: str,
        message_id: int,
        *,
        session: Session,
        thread_id: Optional[int] = None,
    ) -> MessagePayload:
        route = Route(
            'GET',
            '/webhooks/{webhook_id}/{webhook_token}/messages/{message_id}',
            webhook_id=webhook_id,
            webhook_token=token,
            message_id=message_id,
        )
        params = None if thread_id is None else {'thread_id': thread_id}
        return self.request(route, session, params=params)

    def edit_webhook_message(
        self,
        webhook_id: int,
        token: str,
        message_id: int,
        *,
        session: Session,
        payload: Optional[Dict[str, Any]] = None,
        multipart: Optional[List[Dict[str, Any]]] = None,
        files: Optional[Sequence[File]] = None,
        thread_id: Optional[int] = None,
    ) -> MessagePayload:
        route = Route(
            'PATCH',
            '/webhooks/{webhook_id}/{webhook_token}/messages/{message_id}',
            webhook_id=webhook_id,
            webhook_token=token,
            message_id=message_id,
        )
        params = None if thread_id is None else {'thread_id': thread_id}
        return self.request(route, session, payload=payload, multipart=multipart, files=files, params=params)

    def delete_webhook_message(
        self,
        webhook_id: int,
        token: str,
        message_id: int,
        *,
        session: Session,
        thread_id: Optional[int] = None,
    ) -> None:
        route = Route(
            'DELETE',
            '/webhooks/{webhook_id}/{webhook_token}/messages/{message_id}',
            webhook_id=webhook_id,
            webhook_token=token,
            message_id=message_id,
        )
        params = None if thread_id is None else {'thread_id': thread_id}
        return self.request(route, session, params=params)

    def fetch_webhook(
        self,
        webhook_id: int,
        token: str,
        *,
        session: Session,
    ) -> WebhookPayload:
        route = Route('GET', '/webhooks/{webhook_id}', webhook_id=webhook_id)
        return self.request(route, session=session, auth_token=token)

    def fetch_webhook_with_token(
        self,
        webhook_id: int,
        token: str,
        *,
        session: Session,
    ) -> WebhookPayload:
        route = Route('GET', '/webhooks/{webhook_id}/{webhook_token}', webhook_id=webhook_id, webhook_token=token)
        return self.request(route, session=session)


class _WebhookContext(threading.local):
    adapter: Optional[WebhookAdapter] = None


_context = _WebhookContext()


def _get_webhook_adapter() -> WebhookAdapter:
    if _context.adapter is None:
        _context.adapter = WebhookAdapter()
    return _context.adapter


class SyncWebhookMessage(Message):
    """Represents a message sent from your webhook.

    This allows you to edit or delete a message sent by your
    webhook.

    This inherits from :class:`discord.Message` with changes to
    :meth:`edit` and :meth:`delete` to work.

    .. versionadded:: 2.0
    """

    _state: _WebhookState

    def edit(
        self,
        *,
        content: Optional[str] = MISSING,
        embeds: Sequence[Embed] = MISSING,
        embed: Optional[Embed] = MISSING,
        attachments: Sequence[Union[Attachment, File]] = MISSING,
        allowed_mentions: Optional[AllowedMentions] = None,
    ) -> SyncWebhookMessage:
        """Edits the message.

        .. versionchanged:: 2.0
            This function will now raise :exc:`TypeError` or
            :exc:`ValueError` instead of ``InvalidArgument``.

        Parameters
        ------------
        content: Optional[:class:`str`]
            The content to edit the message with or ``None`` to clear it.
        embeds: List[:class:`Embed`]
            A list of embeds to edit the message with.
        embed: Optional[:class:`Embed`]
            The embed to edit the message with. ``None`` suppresses the embeds.
            This should not be mixed with the ``embeds`` parameter.
        attachments: List[Union[:class:`Attachment`, :class:`File`]]
            A list of attachments to keep in the message as well as new files to upload. If ``[]`` is passed
            then all attachments are removed.

            .. note::

                New files will always appear after current attachments.

            .. versionadded:: 2.0
        allowed_mentions: :class:`AllowedMentions`
            Controls the mentions being processed in this message.
            See :meth:`.abc.Messageable.send` for more information.

        Raises
        -------
        HTTPException
            Editing the message failed.
        Forbidden
            Edited a message that is not yours.
        TypeError
            You specified both ``embed`` and ``embeds``
        ValueError
            The length of ``embeds`` was invalid or
            there was no token associated with this webhook.

        Returns
        --------
        :class:`SyncWebhookMessage`
            The newly edited message.
        """
        return self._state._webhook.edit_message(
            self.id,
            content=content,
            embeds=embeds,
            embed=embed,
            attachments=attachments,
            allowed_mentions=allowed_mentions,
            thread=self._state._thread,
        )

    def add_files(self, *files: File) -> SyncWebhookMessage:
        r"""Adds new files to the end of the message attachments.

        .. versionadded:: 2.0

        Parameters
        -----------
        \*files: :class:`File`
            New files to add to the message.

        Raises
        -------
        HTTPException
            Editing the message failed.
        Forbidden
            Tried to edit a message that isn't yours.

        Returns
        --------
        :class:`SyncWebhookMessage`
            The newly edited message.
        """
        return self.edit(attachments=[*self.attachments, *files])

    def remove_attachments(self, *attachments: Attachment) -> SyncWebhookMessage:
        r"""Removes attachments from the message.

        .. versionadded:: 2.0

        Parameters
        -----------
        \*attachments: :class:`Attachment`
            Attachments to remove from the message.

        Raises
        -------
        HTTPException
            Editing the message failed.
        Forbidden
            Tried to edit a message that isn't yours.

        Returns
        --------
        :class:`SyncWebhookMessage`
            The newly edited message.
        """
        return self.edit(attachments=[a for a in self.attachments if a not in attachments])

    def delete(self, *, delay: Optional[float] = None) -> None:
        """Deletes the message.

        Parameters
        -----------
        delay: Optional[:class:`float`]
            If provided, the number of seconds to wait before deleting the message.
            This blocks the thread.

        Raises
        ------
        Forbidden
            You do not have proper permissions to delete the message.
        NotFound
            The message was deleted already.
        HTTPException
            Deleting the message failed.
        """

        if delay is not None:
            time.sleep(delay)
        self._state._webhook.delete_message(self.id, thread=self._state._thread)


class SyncWebhook(BaseWebhook):
    """Represents a synchronous Discord webhook.

    For an asynchronous counterpart, see :class:`Webhook`.

    .. container:: operations

        .. describe:: x == y

            Checks if two webhooks are equal.

        .. describe:: x != y

            Checks if two webhooks are not equal.

        .. describe:: hash(x)

            Returns the webhooks's hash.

    .. versionchanged:: 1.4
        Webhooks are now comparable and hashable.

    Attributes
    ------------
    id: :class:`int`
        The webhook's ID
    type: :class:`WebhookType`
        The type of the webhook.

        .. versionadded:: 1.3

    token: Optional[:class:`str`]
        The authentication token of the webhook. If this is ``None``
        then the webhook cannot be used to make requests.
    guild_id: Optional[:class:`int`]
        The guild ID this webhook is for.
    channel_id: Optional[:class:`int`]
        The channel ID this webhook is for.
    user: Optional[:class:`abc.User`]
        The user this webhook was created by. If the webhook was
        received without authentication then this will be ``None``.
    name: Optional[:class:`str`]
        The default name of the webhook.
    source_guild: Optional[:class:`PartialWebhookGuild`]
        The guild of the channel that this webhook is following.
        Only given if :attr:`type` is :attr:`WebhookType.channel_follower`.

        .. versionadded:: 2.0

    source_channel: Optional[:class:`PartialWebhookChannel`]
        The channel that this webhook is following.
        Only given if :attr:`type` is :attr:`WebhookType.channel_follower`.

        .. versionadded:: 2.0
    """

    __slots__: Tuple[str, ...] = ('session',)

    def __init__(
        self,
        data: WebhookPayload,
        session: Session,
        token: Optional[str] = None,
        state: Optional[Union[ConnectionState, _WebhookState]] = None,
    ) -> None:
        super().__init__(data, token, state)
        self.session: Session = session

    def __repr__(self) -> str:
        return f'<Webhook id={self.id!r} type={self.type!r} name={self.name!r}>'

    @property
    def url(self) -> str:
        """:class:`str` : Returns the webhook's url."""
        return f'https://discord.com/api/webhooks/{self.id}/{self.token}'

    @classmethod
    def partial(cls, id: int, token: str, *, session: Session = MISSING, bot_token: Optional[str] = None) -> SyncWebhook:
        """Creates a partial :class:`Webhook`.

        Parameters
        -----------
        id: :class:`int`
            The ID of the webhook.
        token: :class:`str`
            The authentication token of the webhook.
        session: :class:`requests.Session`
            The session to use to send requests with. Note
            that the library does not manage the session and
            will not close it. If not given, the ``requests``
            auto session creation functions are used instead.
        bot_token: Optional[:class:`str`]
            The bot authentication token for authenticated requests
            involving the webhook.

        Returns
        --------
        :class:`SyncWebhook`
            A partial :class:`SyncWebhook`.
            A partial :class:`SyncWebhook` is just a :class:`SyncWebhook` object with an ID and a token.
        """
        data: WebhookPayload = {
            'id': id,
            'type': 1,
            'token': token,
        }
        import requests

        if session is not MISSING:
            if not isinstance(session, requests.Session):
                raise TypeError(f'expected requests.Session not {session.__class__.__name__}')
        else:
            session = requests  # type: ignore
        return cls(data, session, token=bot_token)

    @classmethod
    def from_url(cls, url: str, *, session: Session = MISSING, bot_token: Optional[str] = None) -> SyncWebhook:
        """Creates a partial :class:`Webhook` from a webhook URL.

        Parameters
        ------------
        url: :class:`str`
            The URL of the webhook.
        session: :class:`requests.Session`
            The session to use to send requests with. Note
            that the library does not manage the session and
            will not close it. If not given, the ``requests``
            auto session creation functions are used instead.
        bot_token: Optional[:class:`str`]
            The bot authentication token for authenticated requests
            involving the webhook.

        Raises
        -------
        ValueError
            The URL is invalid.

        Returns
        --------
        :class:`SyncWebhook`
            A partial :class:`SyncWebhook`.
            A partial :class:`SyncWebhook` is just a :class:`SyncWebhook` object with an ID and a token.
        """
        m = re.search(r'discord(?:app)?\.com/api/webhooks/(?P<id>[0-9]{17,20})/(?P<token>[A-Za-z0-9\.\-\_]{60,})', url)
        if m is None:
            raise ValueError('Invalid webhook URL given.')

        data: Dict[str, Any] = m.groupdict()
        data['type'] = 1
        import requests

        if session is not MISSING:
            if not isinstance(session, requests.Session):
                raise TypeError(f'expected requests.Session not {session.__class__.__name__}')
        else:
            session = requests  # type: ignore
        return cls(data, session, token=bot_token)  # type: ignore

    def fetch(self, *, prefer_auth: bool = True) -> SyncWebhook:
        """Fetches the current webhook.

        This could be used to get a full webhook from a partial webhook.

        .. note::

            When fetching with an unauthenticated webhook, i.e.
            :meth:`is_authenticated` returns ``False``, then the
            returned webhook does not contain any user information.

        Parameters
        -----------
        prefer_auth: :class:`bool`
            Whether to use the bot token over the webhook token
            if available. Defaults to ``True``.

        Raises
        -------
        HTTPException
            Could not fetch the webhook
        NotFound
            Could not find the webhook by this ID
        ValueError
            This webhook does not have a token associated with it.

        Returns
        --------
        :class:`SyncWebhook`
            The fetched webhook.
        """
        adapter: WebhookAdapter = _get_webhook_adapter()

        if prefer_auth and self.auth_token:
            data = adapter.fetch_webhook(self.id, self.auth_token, session=self.session)
        elif self.token:
            data = adapter.fetch_webhook_with_token(self.id, self.token, session=self.session)
        else:
            raise ValueError('This webhook does not have a token associated with it')

        return SyncWebhook(data, self.session, token=self.auth_token, state=self._state)

    def delete(self, *, reason: Optional[str] = None, prefer_auth: bool = True) -> None:
        """Deletes this Webhook.

        Parameters
        ------------
        reason: Optional[:class:`str`]
            The reason for deleting this webhook. Shows up on the audit log.

            .. versionadded:: 1.4
        prefer_auth: :class:`bool`
            Whether to use the bot token over the webhook token
            if available. Defaults to ``True``.

        Raises
        -------
        HTTPException
            Deleting the webhook failed.
        NotFound
            This webhook does not exist.
        Forbidden
            You do not have permissions to delete this webhook.
        ValueError
            This webhook does not have a token associated with it.
        """
        if self.token is None and self.auth_token is None:
            raise ValueError('This webhook does not have a token associated with it')

        adapter: WebhookAdapter = _get_webhook_adapter()

        if prefer_auth and self.auth_token:
            adapter.delete_webhook(self.id, token=self.auth_token, session=self.session, reason=reason)
        elif self.token:
            adapter.delete_webhook_with_token(self.id, self.token, session=self.session, reason=reason)

    def edit(
        self,
        *,
        reason: Optional[str] = None,
        name: Optional[str] = MISSING,
        avatar: Optional[bytes] = MISSING,
        channel: Optional[Snowflake] = None,
        prefer_auth: bool = True,
    ) -> SyncWebhook:
        """Edits this Webhook.

        Parameters
        ------------
        name: Optional[:class:`str`]
            The webhook's new default name.
        avatar: Optional[:class:`bytes`]
            A :term:`py:bytes-like object` representing the webhook's new default avatar.
        channel: Optional[:class:`abc.Snowflake`]
            The webhook's new channel. This requires an authenticated webhook.
        reason: Optional[:class:`str`]
            The reason for editing this webhook. Shows up on the audit log.

            .. versionadded:: 1.4
        prefer_auth: :class:`bool`
            Whether to use the bot token over the webhook token
            if available. Defaults to ``True``.

        Raises
        -------
        HTTPException
            Editing the webhook failed.
        NotFound
            This webhook does not exist.
        ValueError
            This webhook does not have a token associated with it
            or it tried editing a channel without authentication.

        Returns
        --------
        :class:`SyncWebhook`
            The newly edited webhook.
        """
        if self.token is None and self.auth_token is None:
            raise ValueError('This webhook does not have a token associated with it')

        payload = {}
        if name is not MISSING:
            payload['name'] = str(name) if name is not None else None

        if avatar is not MISSING:
            payload['avatar'] = utils._bytes_to_base64_data(avatar) if avatar is not None else None

        adapter: WebhookAdapter = _get_webhook_adapter()

        data: Optional[WebhookPayload] = None
        # If a channel is given, always use the authenticated endpoint
        if channel is not None:
            if self.auth_token is None:
                raise ValueError('Editing channel requires authenticated webhook')

            payload['channel_id'] = channel.id
            data = adapter.edit_webhook(self.id, self.auth_token, payload=payload, session=self.session, reason=reason)
        elif prefer_auth and self.auth_token:
            data = adapter.edit_webhook(self.id, self.auth_token, payload=payload, session=self.session, reason=reason)
        elif self.token:
            data = adapter.edit_webhook_with_token(self.id, self.token, payload=payload, session=self.session, reason=reason)

        if data is None:
            raise RuntimeError('Unreachable code hit: data was not assigned')

        return SyncWebhook(data=data, session=self.session, token=self.auth_token, state=self._state)

    def _create_message(self, data: MessagePayload, *, thread: Snowflake = MISSING) -> SyncWebhookMessage:
        state = _WebhookState(self, parent=self._state, thread=thread)
        # state may be artificial (unlikely at this point...)
        channel = self.channel or PartialMessageable(state=self._state, guild_id=self.guild_id, id=int(data['channel_id']))  # type: ignore
        # state is artificial
        return SyncWebhookMessage(data=data, state=state, channel=channel)  # type: ignore

    @overload
    def send(
        self,
        *,
        username: str = MISSING,
        avatar_url: Any = MISSING,
        file: File = MISSING,
        files: Sequence[File] = MISSING,
        allowed_mentions: AllowedMentions = MISSING,
        view: LayoutView,
        wait: Literal[True],
        thread: Snowflake = MISSING,
        thread_name: str = MISSING,
        suppress_embeds: bool = MISSING,
        silent: bool = MISSING,
        applied_tags: List[ForumTag] = MISSING,
    ) -> SyncWebhookMessage:
        ...

    @overload
    def send(
        self,
        *,
        username: str = MISSING,
        avatar_url: Any = MISSING,
        file: File = MISSING,
        files: Sequence[File] = MISSING,
        allowed_mentions: AllowedMentions = MISSING,
        view: LayoutView,
        wait: Literal[False] = ...,
        thread: Snowflake = MISSING,
        thread_name: str = MISSING,
        suppress_embeds: bool = MISSING,
        silent: bool = MISSING,
        applied_tags: List[ForumTag] = MISSING,
    ) -> None:
        ...

    @overload
    def send(
        self,
        content: str = MISSING,
        *,
        username: str = MISSING,
        avatar_url: Any = MISSING,
        tts: bool = MISSING,
        file: File = MISSING,
        files: Sequence[File] = MISSING,
        embed: Embed = MISSING,
        embeds: Sequence[Embed] = MISSING,
        allowed_mentions: AllowedMentions = MISSING,
        thread: Snowflake = MISSING,
        thread_name: str = MISSING,
        wait: Literal[True],
        suppress_embeds: bool = MISSING,
        silent: bool = MISSING,
        applied_tags: List[ForumTag] = MISSING,
        poll: Poll = MISSING,
        view: View = MISSING,
    ) -> SyncWebhookMessage:
        ...

    @overload
    def send(
        self,
        content: str = MISSING,
        *,
        username: str = MISSING,
        avatar_url: Any = MISSING,
        tts: bool = MISSING,
        file: File = MISSING,
        files: Sequence[File] = MISSING,
        embed: Embed = MISSING,
        embeds: Sequence[Embed] = MISSING,
        allowed_mentions: AllowedMentions = MISSING,
        thread: Snowflake = MISSING,
        thread_name: str = MISSING,
        wait: Literal[False] = ...,
        suppress_embeds: bool = MISSING,
        silent: bool = MISSING,
        applied_tags: List[ForumTag] = MISSING,
        poll: Poll = MISSING,
        view: View = MISSING,
    ) -> None:
        ...

    def send(
        self,
        content: str = MISSING,
        *,
        username: str = MISSING,
        avatar_url: Any = MISSING,
        tts: bool = False,
        file: File = MISSING,
        files: Sequence[File] = MISSING,
        embed: Embed = MISSING,
        embeds: Sequence[Embed] = MISSING,
        allowed_mentions: AllowedMentions = MISSING,
        thread: Snowflake = MISSING,
        thread_name: str = MISSING,
        wait: bool = False,
        suppress_embeds: bool = False,
        silent: bool = False,
        applied_tags: List[ForumTag] = MISSING,
        poll: Poll = MISSING,
        view: BaseView = MISSING,
    ) -> Optional[SyncWebhookMessage]:
        """Sends a message using the webhook.

        The content must be a type that can convert to a string through ``str(content)``.

        To upload a single file, the ``file`` parameter should be used with a
        single :class:`File` object.

        If the ``embed`` parameter is provided, it must be of type :class:`Embed` and
        it must be a rich embed type. You cannot mix the ``embed`` parameter with the
        ``embeds`` parameter, which must be a :class:`list` of :class:`Embed` objects to send.

        Parameters
        ------------
        content: :class:`str`
            The content of the message to send.
        wait: :class:`bool`
            Whether the server should wait before sending a response. This essentially
            means that the return type of this function changes from ``None`` to
            a :class:`WebhookMessage` if set to ``True``.
        username: :class:`str`
            The username to send with this message. If no username is provided
            then the default username for the webhook is used.
        avatar_url: :class:`str`
            The avatar URL to send with this message. If no avatar URL is provided
            then the default avatar for the webhook is used. If this is not a
            string then it is explicitly cast using ``str``.
        tts: :class:`bool`
            Indicates if the message should be sent using text-to-speech.
        file: :class:`File`
            The file to upload. This cannot be mixed with ``files`` parameter.
        files: List[:class:`File`]
            A list of files to send with the content. This cannot be mixed with the
            ``file`` parameter.
        embed: :class:`Embed`
            The rich embed for the content to send. This cannot be mixed with
            ``embeds`` parameter.
        embeds: List[:class:`Embed`]
            A list of embeds to send with the content. Maximum of 10. This cannot
            be mixed with the ``embed`` parameter.
        allowed_mentions: :class:`AllowedMentions`
            Controls the mentions being processed in this message.

            .. versionadded:: 1.4
        thread: :class:`~discord.abc.Snowflake`
            The thread to send this message to.

            .. versionadded:: 2.0
        thread_name: :class:`str`
            The thread name to create with this webhook if the webhook belongs
            to a :class:`~discord.ForumChannel`. Note that this is mutually
            exclusive with the ``thread`` parameter, as this will create a
            new thread with the given name.

            .. versionadded:: 2.0
        suppress_embeds: :class:`bool`
            Whether to suppress embeds for the message. This sends the message without any embeds if set to ``True``.

            .. versionadded:: 2.0
        silent: :class:`bool`
            Whether to suppress push and desktop notifications for the message. This will increment the mention counter
            in the UI, but will not actually send a notification.

            .. versionadded:: 2.2
        poll: :class:`Poll`
            The poll to send with this message.

            .. warning::

                When sending a Poll via webhook, you cannot manually end it.

            .. versionadded:: 2.4
        view: Union[:class:`~discord.ui.View`, :class:`~discord.ui.LayoutView`]
<<<<<<< HEAD
            The view to send with the message. This can only have non-interactible items, which donnot
=======
            The view to send with the message. This can only have non-interactible items, which do not
>>>>>>> 38c6407f
            require a state to be attached to it.

            If you want to send a view with any component attached to it, check :meth:`Webhook.send`.

            .. versionadded:: 2.5
            .. versionchanged:: 2.6
                This now accepts :class:`discord.ui.LayoutView` instances.

        Raises
        --------
        HTTPException
            Sending the message failed.
        NotFound
            This webhook was not found.
        Forbidden
            The authorization token for the webhook is incorrect.
        TypeError
            You specified both ``embed`` and ``embeds`` or ``file`` and ``files``
            or ``thread`` and ``thread_name``.
        ValueError
            The length of ``embeds`` was invalid, there was no token
            associated with this webhook or you tried to send a view
            with components other than URL buttons.

        Returns
        ---------
        Optional[:class:`SyncWebhookMessage`]
            If ``wait`` is ``True`` then the message that was sent, otherwise ``None``.
        """

        if self.token is None:
            raise ValueError('This webhook does not have a token associated with it')

        previous_mentions: Optional[AllowedMentions] = getattr(self._state, 'allowed_mentions', None)
        if content is None:
            content = MISSING

        if suppress_embeds or silent:
            flags = MessageFlags._from_value(0)
            flags.suppress_embeds = suppress_embeds
            flags.suppress_notifications = silent
        else:
            flags = MISSING

        if view is not MISSING:
            if not hasattr(view, '__discord_ui_view__'):
                raise TypeError(f'expected view parameter to be of type View not {view.__class__.__name__}')

            if view.is_dispatchable():
                raise ValueError('SyncWebhook views can only contain URL buttons')

        if thread_name is not MISSING and thread is not MISSING:
            raise TypeError('Cannot mix thread_name and thread keyword arguments.')

        if applied_tags is MISSING:
            applied_tag_ids = MISSING
        else:
            applied_tag_ids: SnowflakeList = [tag.id for tag in applied_tags]

        with handle_message_parameters(
            content=content,
            username=username,
            avatar_url=avatar_url,
            tts=tts,
            file=file,
            files=files,
            embed=embed,
            embeds=embeds,
            thread_name=thread_name,
            allowed_mentions=allowed_mentions,
            previous_allowed_mentions=previous_mentions,
            flags=flags,
            applied_tags=applied_tag_ids,
            poll=poll,
            view=view,
        ) as params:
            adapter: WebhookAdapter = _get_webhook_adapter()
            thread_id: Optional[int] = None
            if thread is not MISSING:
                thread_id = thread.id

            data = adapter.execute_webhook(
                self.id,
                self.token,
                session=self.session,
                payload=params.payload,
                multipart=params.multipart,
                files=params.files,
                thread_id=thread_id,
                wait=wait,
                with_components=view is not MISSING,
            )

        msg = None

        if wait:
            msg = self._create_message(data, thread=thread)

        if poll is not MISSING and msg:
            poll._update(msg)

        return msg

    def fetch_message(self, id: int, /, *, thread: Snowflake = MISSING) -> SyncWebhookMessage:
        """Retrieves a single :class:`~discord.SyncWebhookMessage` owned by this webhook.

        .. versionadded:: 2.0

        Parameters
        ------------
        id: :class:`int`
            The message ID to look for.
        thread: :class:`~discord.abc.Snowflake`
            The thread to look in.

        Raises
        --------
        ~discord.NotFound
            The specified message was not found.
        ~discord.Forbidden
            You do not have the permissions required to get a message.
        ~discord.HTTPException
            Retrieving the message failed.
        ValueError
            There was no token associated with this webhook.

        Returns
        --------
        :class:`~discord.SyncWebhookMessage`
            The message asked for.
        """

        if self.token is None:
            raise ValueError('This webhook does not have a token associated with it')

        thread_id: Optional[int] = None
        if thread is not MISSING:
            thread_id = thread.id

        adapter: WebhookAdapter = _get_webhook_adapter()
        data = adapter.get_webhook_message(
            self.id,
            self.token,
            id,
            session=self.session,
            thread_id=thread_id,
        )
        return self._create_message(data, thread=thread)

    @overload
    def edit_message(
        self,
        message_id: int,
        *,
        attachments: Sequence[Union[Attachment, File]] = ...,
        view: LayoutView,
        allowed_mentions: Optional[AllowedMentions] = ...,
        thread: Snowflake = ...,
    ) -> SyncWebhookMessage:
        ...

    @overload
    def edit_message(
        self,
        message_id: int,
        *,
        content: Optional[str] = ...,
        embeds: Sequence[Embed] = ...,
        embed: Optional[Embed] = ...,
        attachments: Sequence[Union[Attachment, File]] = ...,
        view: Optional[View] = ...,
        allowed_mentions: Optional[AllowedMentions] = ...,
        thread: Snowflake = ...,
    ) -> SyncWebhookMessage:
        ...

    def edit_message(
        self,
        message_id: int,
        *,
        content: Optional[str] = MISSING,
        embeds: Sequence[Embed] = MISSING,
        embed: Optional[Embed] = MISSING,
        attachments: Sequence[Union[Attachment, File]] = MISSING,
        view: Optional[BaseView] = MISSING,
        allowed_mentions: Optional[AllowedMentions] = None,
        thread: Snowflake = MISSING,
    ) -> SyncWebhookMessage:
        """Edits a message owned by this webhook.

        This is a lower level interface to :meth:`WebhookMessage.edit` in case
        you only have an ID.

        .. versionadded:: 1.6

        Parameters
        ------------
        message_id: :class:`int`
            The message ID to edit.
        content: Optional[:class:`str`]
            The content to edit the message with or ``None`` to clear it.
        embeds: List[:class:`Embed`]
            A list of embeds to edit the message with.
        embed: Optional[:class:`Embed`]
            The embed to edit the message with. ``None`` suppresses the embeds.
            This should not be mixed with the ``embeds`` parameter.
        attachments: List[Union[:class:`Attachment`, :class:`File`]]
            A list of attachments to keep in the message as well as new files to upload. If ``[]`` is passed
            then all attachments are removed.

            .. versionadded:: 2.0
        view: Optional[Union[:class:`~discord.ui.View`, :class:`~discord.ui.LayoutView`]]
<<<<<<< HEAD
            The updated view to update this message with. This can only have non-interactible items, which donnot
=======
            The updated view to update this message with. This can only have non-interactible items, which do not
>>>>>>> 38c6407f
            require a state to be attached to it. If ``None`` is passed then the view is removed.

            If you want to edit a webhook message with any component attached to it, check :meth:`WebhookMessage.edit`.

            .. versionadded:: 2.6
        allowed_mentions: :class:`AllowedMentions`
            Controls the mentions being processed in this message.
            See :meth:`.abc.Messageable.send` for more information.
        thread: :class:`~discord.abc.Snowflake`
            The thread the webhook message belongs to.

            .. versionadded:: 2.0

        Raises
        -------
        HTTPException
            Editing the message failed.
        Forbidden
            Edited a message that is not yours.
        TypeError
            You specified both ``embed`` and ``embeds``
        ValueError
            The length of ``embeds`` was invalid or
            there was no token associated with this webhook.
        """

        if self.token is None:
            raise ValueError('This webhook does not have a token associated with it')

        previous_mentions: Optional[AllowedMentions] = getattr(self._state, 'allowed_mentions', None)
        with handle_message_parameters(
            content=content,
            attachments=attachments,
            embed=embed,
            embeds=embeds,
            allowed_mentions=allowed_mentions,
            previous_allowed_mentions=previous_mentions,
        ) as params:
            thread_id: Optional[int] = None
            if thread is not MISSING:
                thread_id = thread.id

            adapter: WebhookAdapter = _get_webhook_adapter()
            data = adapter.edit_webhook_message(
                self.id,
                self.token,
                message_id,
                session=self.session,
                payload=params.payload,
                multipart=params.multipart,
                files=params.files,
                thread_id=thread_id,
            )
            return self._create_message(data, thread=thread)

    def delete_message(self, message_id: int, /, *, thread: Snowflake = MISSING) -> None:
        """Deletes a message owned by this webhook.

        This is a lower level interface to :meth:`WebhookMessage.delete` in case
        you only have an ID.

        .. versionadded:: 1.6

        Parameters
        ------------
        message_id: :class:`int`
            The message ID to delete.
        thread: :class:`~discord.abc.Snowflake`
            The thread the webhook message belongs to.

            .. versionadded:: 2.0

        Raises
        -------
        HTTPException
            Deleting the message failed.
        Forbidden
            Deleted a message that is not yours.
        ValueError
            This webhook does not have a token associated with it.
        """
        if self.token is None:
            raise ValueError('This webhook does not have a token associated with it')

        thread_id: Optional[int] = None
        if thread is not MISSING:
            thread_id = thread.id

        adapter: WebhookAdapter = _get_webhook_adapter()
        adapter.delete_webhook_message(
            self.id,
            self.token,
            message_id,
            session=self.session,
            thread_id=thread_id,
        )<|MERGE_RESOLUTION|>--- conflicted
+++ resolved
@@ -1035,18 +1035,12 @@
 
             .. versionadded:: 2.4
         view: Union[:class:`~discord.ui.View`, :class:`~discord.ui.LayoutView`]
-<<<<<<< HEAD
-            The view to send with the message. This can only have non-interactible items, which donnot
-=======
             The view to send with the message. This can only have non-interactible items, which do not
->>>>>>> 38c6407f
             require a state to be attached to it.
 
             If you want to send a view with any component attached to it, check :meth:`Webhook.send`.
 
             .. versionadded:: 2.5
-            .. versionchanged:: 2.6
-                This now accepts :class:`discord.ui.LayoutView` instances.
 
         Raises
         --------
@@ -1252,11 +1246,7 @@
 
             .. versionadded:: 2.0
         view: Optional[Union[:class:`~discord.ui.View`, :class:`~discord.ui.LayoutView`]]
-<<<<<<< HEAD
-            The updated view to update this message with. This can only have non-interactible items, which donnot
-=======
             The updated view to update this message with. This can only have non-interactible items, which do not
->>>>>>> 38c6407f
             require a state to be attached to it. If ``None`` is passed then the view is removed.
 
             If you want to edit a webhook message with any component attached to it, check :meth:`WebhookMessage.edit`.
