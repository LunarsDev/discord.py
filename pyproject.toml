--- conflicted
+++ resolved
@@ -7,7 +7,7 @@
 description = "A Python wrapper for the Discord API"
 readme = { file = "README.rst", content-type = "text/x-rst" }
 license = { file = "LICENSE" }
-requires-python = ">=3.12"
+requires-python = ">=3.8"
 authors = [{ name = "Rapptz" }]
 classifiers = [
     "Development Status :: 5 - Production/Stable",
@@ -58,7 +58,7 @@
     "aiodns>=1.1; sys_platform != 'win32'",
     "Brotli",
     "cchardet==2.1.7; python_version < '3.10'",
-    "zstandard>=0.23.0",
+    "zstandard>=0.23.0"
 ]
 test = [
     "coverage[toml]",
@@ -69,14 +69,10 @@
     "typing-extensions>=4.3,<5",
     "tzdata; sys_platform == 'win32'",
 ]
-<<<<<<< HEAD
-dev = ["black==22.6", "typing_extensions>=4.3,<5"]
-=======
 dev = [
     "ruff==0.12",
     "typing_extensions>=4.3,<5",
 ]
->>>>>>> 9dbf13c2
 
 [tool.setuptools]
 packages = [
@@ -102,10 +98,17 @@
 quote-style = "single"
 
 [tool.coverage.run]
-omit = ["discord/__main__.py", "discord/types/*", "*/_types.py"]
+omit = [
+    "discord/__main__.py",
+    "discord/types/*",
+    "*/_types.py",
+]
 
 [tool.coverage.report]
-exclude_lines = ["pragma: no cover", "@overload"]
+exclude_lines = [
+    "pragma: no cover",
+    "@overload",
+]
 
 [tool.isort]
 profile = "black"
@@ -123,10 +126,15 @@
     "discord/ext/commands",
     "discord/ext/tasks",
 ]
-exclude = ["**/__pycache__", "build", "dist", "docs"]
+exclude = [
+    "**/__pycache__",
+    "build",
+    "dist",
+    "docs",
+]
 reportUnnecessaryTypeIgnoreComment = "warning"
 reportUnusedImport = "error"
-pythonVersion = "3.12"
+pythonVersion = "3.8"
 typeCheckingMode = "basic"
 
 [tool.pytest.ini_options]
